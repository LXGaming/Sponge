--- conflicted
+++ resolved
@@ -402,11 +402,7 @@
         {
             "loader": "java_plain",
             "id": "tradetest",
-<<<<<<< HEAD
-            "name": "Tradae Test",
-=======
             "name": "Trade Test",
->>>>>>> 6061c63c
             "version": "8.0.0",
             "main-class": "org.spongepowered.test.trades.TradeTest",
             "description": "Testing Villager Trade functionality",
