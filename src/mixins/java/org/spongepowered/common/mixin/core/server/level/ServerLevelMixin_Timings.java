/*
 * This file is part of Sponge, licensed under the MIT License (MIT).
 *
 * Copyright (c) SpongePowered <https://www.spongepowered.org>
 * Copyright (c) contributors
 *
 * Permission is hereby granted, free of charge, to any person obtaining a copy
 * of this software and associated documentation files (the "Software"), to deal
 * in the Software without restriction, including without limitation the rights
 * to use, copy, modify, merge, publish, distribute, sublicense, and/or sell
 * copies of the Software, and to permit persons to whom the Software is
 * furnished to do so, subject to the following conditions:
 *
 * The above copyright notice and this permission notice shall be included in
 * all copies or substantial portions of the Software.
 *
 * THE SOFTWARE IS PROVIDED "AS IS", WITHOUT WARRANTY OF ANY KIND, EXPRESS OR
 * IMPLIED, INCLUDING BUT NOT LIMITED TO THE WARRANTIES OF MERCHANTABILITY,
 * FITNESS FOR A PARTICULAR PURPOSE AND NONINFRINGEMENT. IN NO EVENT SHALL THE
 * AUTHORS OR COPYRIGHT HOLDERS BE LIABLE FOR ANY CLAIM, DAMAGES OR OTHER
 * LIABILITY, WHETHER IN AN ACTION OF CONTRACT, TORT OR OTHERWISE, ARISING FROM,
 * OUT OF OR IN CONNECTION WITH THE SOFTWARE OR THE USE OR OTHER DEALINGS IN
 * THE SOFTWARE.
 */
package org.spongepowered.common.mixin.core.server.level;

import net.minecraft.server.level.ServerLevel;
import net.minecraft.world.level.entity.EntityTickList;
import org.spongepowered.asm.mixin.Final;
import org.spongepowered.asm.mixin.Mixin;
import org.spongepowered.asm.mixin.Shadow;
import org.spongepowered.asm.mixin.injection.At;
import org.spongepowered.asm.mixin.injection.Inject;
import org.spongepowered.asm.mixin.injection.Redirect;
import org.spongepowered.asm.mixin.injection.callback.CallbackInfo;
import org.spongepowered.common.accessor.world.level.entity.EntityTickListAccessor;
import org.spongepowered.common.bridge.world.ServerWorldBridge;
import org.spongepowered.common.mixin.core.world.level.LevelMixin_Timings;
import org.spongepowered.common.relocate.co.aikar.timings.TimingHistory;

import java.util.function.BooleanSupplier;

@Mixin(ServerLevel.class)
public abstract class ServerLevelMixin_Timings extends LevelMixin_Timings implements ServerWorldBridge {

    // @formatter:off
<<<<<<< HEAD
    @Shadow @Final private EntityTickList entityTickList;
    @Shadow protected abstract void shadow$runBlockEvents();
    // @formatter:on



=======
    @Shadow @Final private Int2ObjectMap<Entity> entitiesById;
    @Shadow protected abstract void shadow$runBlockEvents();
    // @formatter:on

>>>>>>> c6fd2279
    @Inject(method = "tick", at = @At(value = "HEAD"))
    private void impl$startWorldTimings(BooleanSupplier var1, CallbackInfo ci) {
        this.bridge$getTimingsHandler().doTick.startTiming();
    }

    @Inject(method = "tick", at = @At(value = "RETURN"))
    private void impl$stopWorldTimings(BooleanSupplier var1, CallbackInfo ci) {
        this.bridge$getTimingsHandler().doTick.stopTiming();
    }

    @Inject(method = "tick", at = @At(value = "CONSTANT", args = "stringValue=entities"))
    private void impl$startEntityGlobalTimings(BooleanSupplier var1, CallbackInfo ci) {
        this.bridge$getTimingsHandler().tickEntities.startTiming();
        TimingHistory.entityTicks += ((EntityTickListAccessor) this.entityTickList).accessor$getActive().size();
    }

    @Redirect(method = "tick", at = @At(value = "INVOKE", target = "net/minecraft/server/level/ServerLevel.runBlockEvents()V"))
    protected void impl$wrapRunBlockEventsTimings(ServerLevel level) {
        this.bridge$getTimingsHandler().scheduledBlocks.startTiming();
        this.shadow$runBlockEvents();
        this.bridge$getTimingsHandler().scheduledBlocks.stopTiming();
    }

    @Redirect(method = "tick", at = @At(value = "INVOKE", target = "net/minecraft/server/level/ServerLevel.tickBlockEntities()V"))
    protected void impl$wrapBlockEntitiesTimings(ServerLevel level) {
        this.bridge$getTimingsHandler().tickEntities.stopTiming();
        this.bridge$getTimingsHandler().tileEntityTick.startTiming();
        this.shadow$tickBlockEntities();
        this.bridge$getTimingsHandler().tileEntityTick.stopTiming();
        TimingHistory.tileEntityTicks += this.blockEntityTickers.size();
    }

    @Inject(method = "tick", at = @At(value = "INVOKE", target = "net/minecraft/server/level/ServerLevel.removeFromChunk(Lnet/minecraft/world/entity/Entity;)V"))
    protected void impl$startEntityRemovalTimings(BooleanSupplier var1, CallbackInfo ci) {
        this.bridge$getTimingsHandler().entityRemoval.startTiming();
    }

    @Inject(method = "tick", at = @At(value = "INVOKE", target = "net/minecraft/server/level/ServerLevel.onEntityRemoved(Lnet/minecraft/world/entity/Entity;)V", shift = At.Shift.AFTER))
    protected void impl$stopEntityRemovalTimings(BooleanSupplier var1, CallbackInfo ci) {
        this.bridge$getTimingsHandler().entityRemoval.startTiming();
    }

}<|MERGE_RESOLUTION|>--- conflicted
+++ resolved
@@ -44,19 +44,10 @@
 public abstract class ServerLevelMixin_Timings extends LevelMixin_Timings implements ServerWorldBridge {
 
     // @formatter:off
-<<<<<<< HEAD
     @Shadow @Final private EntityTickList entityTickList;
     @Shadow protected abstract void shadow$runBlockEvents();
     // @formatter:on
 
-
-
-=======
-    @Shadow @Final private Int2ObjectMap<Entity> entitiesById;
-    @Shadow protected abstract void shadow$runBlockEvents();
-    // @formatter:on
-
->>>>>>> c6fd2279
     @Inject(method = "tick", at = @At(value = "HEAD"))
     private void impl$startWorldTimings(BooleanSupplier var1, CallbackInfo ci) {
         this.bridge$getTimingsHandler().doTick.startTiming();
