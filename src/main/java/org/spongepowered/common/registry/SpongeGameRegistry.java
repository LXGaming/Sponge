/*
 * This file is part of Sponge, licensed under the MIT License (MIT).
 *
 * Copyright (c) SpongePowered <https://www.spongepowered.org>
 * Copyright (c) contributors
 *
 * Permission is hereby granted, free of charge, to any person obtaining a copy
 * of this software and associated documentation files (the "Software"), to deal
 * in the Software without restriction, including without limitation the rights
 * to use, copy, modify, merge, publish, distribute, sublicense, and/or sell
 * copies of the Software, and to permit persons to whom the Software is
 * furnished to do so, subject to the following conditions:
 *
 * The above copyright notice and this permission notice shall be included in
 * all copies or substantial portions of the Software.
 *
 * THE SOFTWARE IS PROVIDED "AS IS", WITHOUT WARRANTY OF ANY KIND, EXPRESS OR
 * IMPLIED, INCLUDING BUT NOT LIMITED TO THE WARRANTIES OF MERCHANTABILITY,
 * FITNESS FOR A PARTICULAR PURPOSE AND NONINFRINGEMENT. IN NO EVENT SHALL THE
 * AUTHORS OR COPYRIGHT HOLDERS BE LIABLE FOR ANY CLAIM, DAMAGES OR OTHER
 * LIABILITY, WHETHER IN AN ACTION OF CONTRACT, TORT OR OTHERWISE, ARISING FROM,
 * OUT OF OR IN CONNECTION WITH THE SOFTWARE OR THE USE OR OTHER DEALINGS IN
 * THE SOFTWARE.
 */
package org.spongepowered.common.registry;

import com.google.inject.Singleton;
import net.minecraft.server.MinecraftServer;
import org.spongepowered.api.Sponge;
import org.spongepowered.api.adventure.AdventureRegistry;
import org.spongepowered.api.item.recipe.RecipeRegistry;
import org.spongepowered.api.registry.GameRegistry;
import org.spongepowered.common.adventure.AdventureRegistryImpl;

@Singleton
public final class SpongeGameRegistry implements GameRegistry {

    @Override
    public AdventureRegistry getAdventureRegistry() {
        return AdventureRegistryImpl.INSTANCE;
    }

    @Override
    public RecipeRegistry getRecipeRegistry() {
        return ((RecipeRegistry) ((MinecraftServer) Sponge.getServer()).getRecipeManager());
    }
<<<<<<< HEAD

=======
>>>>>>> 6061c63c
}<|MERGE_RESOLUTION|>--- conflicted
+++ resolved
@@ -44,8 +44,4 @@
     public RecipeRegistry getRecipeRegistry() {
         return ((RecipeRegistry) ((MinecraftServer) Sponge.getServer()).getRecipeManager());
     }
-<<<<<<< HEAD
-
-=======
->>>>>>> 6061c63c
 }