--- conflicted
+++ resolved
@@ -135,11 +135,7 @@
         if (((IMixinWorldProvider) provider).getDimensionConfig() == null) {
             int providerId = DimensionManager.getProviderType(((IMixinWorldProvider) provider).getDimensionId());
             if (!isConfigRegistered(providerId)) {
-<<<<<<< HEAD
-                String providerName = provider.getDimensionType().getName().toLowerCase().replace(" ", "_").replace("[^A-Za-z0-9_]", "");
-=======
-                String providerName = provider.getDimensionName().toLowerCase(Locale.ENGLISH).replace(" ", "_").replace("[^A-Za-z0-9_]", "");
->>>>>>> 30b0b9c0
+                String providerName = provider.getDimensionType().getName().toLowerCase(Locale.ENGLISH).replace(" ", "_").replace("[^A-Za-z0-9_]", "");
                 SpongeConfig<SpongeConfig.DimensionConfig> config = new SpongeConfig<>(SpongeConfig.Type.DIMENSION,
                         SpongeImpl.getSpongeConfigDir().resolve("worlds").resolve(providerName).resolve("dimension.conf"), SpongeImpl.ECOSYSTEM_ID);
                 registerConfig(providerId, config);
