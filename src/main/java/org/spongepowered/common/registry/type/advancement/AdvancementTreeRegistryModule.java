--- conflicted
+++ resolved
@@ -32,15 +32,7 @@
 import org.spongepowered.api.registry.AdditionalCatalogRegistryModule;
 import org.spongepowered.common.SpongeImpl;
 import org.spongepowered.common.SpongeImplHooks;
-<<<<<<< HEAD
-import org.spongepowered.common.bridge.advancements.AdvancementListBridge;
-import org.spongepowered.common.mixin.accessor.advancements.AdvancementManagerAccessor;
-=======
-import org.spongepowered.common.mixin.core.advancements.AdvancementListAccessor;
-import org.spongepowered.common.mixin.core.advancements.AdvancementManagerAccessor;
-import org.spongepowered.common.registry.CustomRegistrationPhase;
-import org.spongepowered.common.registry.type.AbstractPrefixCheckCatalogRegistryModule;
->>>>>>> e03eff30
+import org.spongepowered.common.mixin.accessor.advancements.AdvancementListAccessor;
 
 import java.util.Optional;
 
@@ -60,15 +52,9 @@
     public void registerAdditionalCatalog(final AdvancementTree advancementTree) {
         checkState(SpongeImplHooks.onServerThread());
         final Advancement advancement = (Advancement) advancementTree.getRootAdvancement();
-<<<<<<< HEAD
-        final AdvancementListBridge advancementList = (AdvancementListBridge) AdvancementManagerAccessor.accessor$getAdvancementList();
-        advancementList.bridge$getRootsSet().add(advancement);
-        final AdvancementList.IListener listener = advancementList.bridge$getListener();
-=======
         final AdvancementList advList = (AdvancementList) AdvancementRegistryModule.getAdvancementList();
         ((AdvancementListAccessor) advList).accessor$getRootsSet().add(advancement);
-        final AdvancementList.Listener listener = ((AdvancementListAccessor) advList).accessor$getListener();
->>>>>>> e03eff30
+        final AdvancementList.IListener listener = ((AdvancementListAccessor) advList).accessor$getListener();
         if (listener != null) {
             listener.func_191931_a(advancement);
         }
