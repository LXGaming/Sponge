/*
 * This file is part of Sponge, licensed under the MIT License (MIT).
 *
 * Copyright (c) SpongePowered <https://www.spongepowered.org>
 * Copyright (c) contributors
 *
 * Permission is hereby granted, free of charge, to any person obtaining a copy
 * of this software and associated documentation files (the "Software"), to deal
 * in the Software without restriction, including without limitation the rights
 * to use, copy, modify, merge, publish, distribute, sublicense, and/or sell
 * copies of the Software, and to permit persons to whom the Software is
 * furnished to do so, subject to the following conditions:
 *
 * The above copyright notice and this permission notice shall be included in
 * all copies or substantial portions of the Software.
 *
 * THE SOFTWARE IS PROVIDED "AS IS", WITHOUT WARRANTY OF ANY KIND, EXPRESS OR
 * IMPLIED, INCLUDING BUT NOT LIMITED TO THE WARRANTIES OF MERCHANTABILITY,
 * FITNESS FOR A PARTICULAR PURPOSE AND NONINFRINGEMENT. IN NO EVENT SHALL THE
 * AUTHORS OR COPYRIGHT HOLDERS BE LIABLE FOR ANY CLAIM, DAMAGES OR OTHER
 * LIABILITY, WHETHER IN AN ACTION OF CONTRACT, TORT OR OTHERWISE, ARISING FROM,
 * OUT OF OR IN CONNECTION WITH THE SOFTWARE OR THE USE OR OTHER DEALINGS IN
 * THE SOFTWARE.
 */
package org.spongepowered.common.relocate.co.aikar.timings;

import static org.spongepowered.api.Platform.Component.IMPLEMENTATION;

import com.google.common.base.Joiner;
import com.google.common.collect.Lists;
import com.google.common.collect.Sets;
import com.google.gson.JsonArray;
import com.google.gson.JsonElement;
import com.google.gson.JsonObject;
import net.kyori.adventure.audience.Audience;
import net.kyori.adventure.text.Component;
import net.kyori.adventure.text.event.ClickEvent;
import net.kyori.adventure.text.format.NamedTextColor;
import ninja.leaping.configurate.ConfigurationNode;
import org.spongepowered.api.Platform;
import org.spongepowered.api.Sponge;
import org.spongepowered.api.block.entity.BlockEntityType;
import org.spongepowered.api.entity.EntityType;
import org.spongepowered.api.network.RconConnection;
import org.spongepowered.common.SpongeCommon;
import org.spongepowered.common.adventure.SpongeAdventure;
import org.spongepowered.common.applaunch.config.core.SpongeConfigs;
import org.spongepowered.common.relocate.co.aikar.util.JSONUtil;
import org.spongepowered.common.relocate.co.aikar.util.JSONUtil.JsonObjectBuilder;

import java.io.ByteArrayOutputStream;
import java.io.IOException;
import java.io.InputStream;
import java.io.OutputStream;
import java.lang.management.ManagementFactory;
import java.lang.management.RuntimeMXBean;
import java.net.HttpURLConnection;
import java.net.InetAddress;
import java.net.URL;
import java.util.List;
import java.util.Map.Entry;
import java.util.Set;
import java.util.StringJoiner;
import java.util.zip.GZIPOutputStream;

class TimingsExport extends Thread {

    private static final Joiner AUTHOR_LIST_JOINER = Joiner.on(", ");
    private static final Joiner RUNTIME_FLAG_JOINER = Joiner.on(" ");
    private static final Joiner CONFIG_PATH_JOINER = Joiner.on(".");

    private final TimingsReportListener listeners;
    private final JsonObject out;
    private final TimingHistory[] history;
    private static long lastReport = 0;
    final static List<Audience> requestingReport = Lists.newArrayList();

    TimingsExport(TimingsReportListener listeners, JsonObject out, TimingHistory[] history) {
        super("Timings paste thread");
        this.listeners = listeners;
        this.out = out;
        this.history = history;
    }

    private static String getServerName() {
        return SpongeCommon.getPlugin().getMetadata().getName() + " " + SpongeCommon.getPlugin().getMetadata().getVersion();
    }

    /**
     * Builds an XML report of the timings to be uploaded for parsing.
<<<<<<< HEAD
=======
     *
>>>>>>> 62409b60
     */
    static void reportTimings() {
        if (requestingReport.isEmpty()) {
            return;
        }
        TimingsReportListener listeners = new TimingsReportListener(requestingReport);

        requestingReport.clear();
        long now = System.currentTimeMillis();
        final long lastReportDiff = now - lastReport;
        if (lastReportDiff < 60000) {
            listeners.send(Component.text("Please wait at least 1 minute in between Timings reports. (" + (int)((60000 - lastReportDiff) / 1000) + " seconds)", NamedTextColor.RED));
            listeners.done();
            return;
        }
        final long lastStartDiff = now - TimingsManager.timingStart;
        if (lastStartDiff < 180000) {
            listeners.send(Component.text("Please wait at least 3 minutes before generating a Timings report. Unlike Timings v1, v2 benefits from longer timings and is not as useful with short timings. (" + (int)((180000 - lastStartDiff) / 1000) + " seconds)", NamedTextColor.RED));
            listeners.done();
            return;
        }
        listeners.send(Component.text("Preparing Timings Report...", NamedTextColor.GREEN));
        lastReport = now;

        Platform platform = SpongeCommon.getGame().getPlatform();
        JsonObjectBuilder builder = JSONUtil.objectBuilder()
                // Get some basic system details about the server
                .add("version", platform.getContainer(IMPLEMENTATION).getMetadata().getVersion())
                .add("maxplayers", SpongeCommon.getGame().getServer().getMaxPlayers())
                .add("start", TimingsManager.timingStart / 1000)
                .add("end", System.currentTimeMillis() / 1000)
                .add("sampletime", (System.currentTimeMillis() - TimingsManager.timingStart) / 1000);
        if (!TimingsManager.privacy) {
            builder.add("server", getServerName())
                    .add("motd", SpongeAdventure.plain(Sponge.getServer().getMotd()))
                    .add("online-mode", Sponge.getServer().getOnlineMode())
                    .add("icon", SpongeCommon.getServer().getServerStatusResponse().getFavicon());
        }

        final Runtime runtime = Runtime.getRuntime();
        RuntimeMXBean runtimeBean = ManagementFactory.getRuntimeMXBean();
        builder.add("system", JSONUtil.objectBuilder()
                .add("timingcost", getCost())
                .add("name", System.getProperty("os.name"))
                .add("version", System.getProperty("os.version"))
                .add("jvmversion", System.getProperty("java.version"))
                .add("arch", System.getProperty("os.arch"))
                .add("maxmem", runtime.maxMemory())
                .add("cpu", runtime.availableProcessors())
                .add("runtime", ManagementFactory.getRuntimeMXBean().getUptime())
                .add("flags", RUNTIME_FLAG_JOINER.join(runtimeBean.getInputArguments()))
                .add("gc", JSONUtil.mapArrayToObject(ManagementFactory.getGarbageCollectorMXBeans(), (input) -> {
                    return JSONUtil.singleObjectPair(input.getName(), JSONUtil.arrayOf(input.getCollectionCount(), input.getCollectionTime()));
                })));

        Set<BlockEntityType> tileEntityTypeSet = Sets.newHashSet();
        Set<EntityType<?>> entityTypeSet = Sets.newHashSet();

        int size = TimingsManager.HISTORY.size();
        TimingHistory[] history = new TimingHistory[size + 1];
        int i = 0;
        for (TimingHistory timingHistory : TimingsManager.HISTORY) {
            tileEntityTypeSet.addAll(timingHistory.tileEntityTypeSet);
            entityTypeSet.addAll(timingHistory.entityTypeSet);
            history[i++] = timingHistory;
        }

        history[i] = new TimingHistory(); // Current snapshot
        tileEntityTypeSet.addAll(history[i].tileEntityTypeSet);
        entityTypeSet.addAll(history[i].entityTypeSet);

        JsonObjectBuilder handlersBuilder = JSONUtil.objectBuilder();
        for (TimingIdentifier.TimingGroup group : TimingIdentifier.GROUP_MAP.values()) {
            for (TimingHandler id : group.handlers) {
                if (!id.timed && !id.isSpecial()) {
                    continue;
                }
                handlersBuilder.add(id.id, JSONUtil.arrayOf(
                        group.id,
                        id.name));
            }
        }

        builder.add("idmap", JSONUtil.objectBuilder()
                .add("groups", JSONUtil.mapArrayToObject(TimingIdentifier.GROUP_MAP.values(), (group) ->
                        JSONUtil.singleObjectPair(group.id, group.name)))
                .add("handlers", handlersBuilder)
                .add("worlds", JSONUtil.mapArrayToObject(TimingHistory.worldMap.entrySet(), (entry) ->
                        JSONUtil.singleObjectPair(entry.getValue(), entry.getKey())))
                .add("tileentity", JSONUtil.mapArrayToObject(tileEntityTypeSet, (tileEntityType) ->
                        JSONUtil.singleObjectPair(TimingsPls.getTileEntityId(tileEntityType), tileEntityType.getKey().toString())))
                .add("entity", JSONUtil.mapArrayToObject(entityTypeSet, (entityType) ->
                        JSONUtil.singleObjectPair(TimingsPls.getEntityId(entityType), entityType.getKey().toString()))));

        // Information about loaded plugins

        builder.add("plugins", JSONUtil.mapArrayToObject(SpongeCommon.getGame().getPluginManager().getPlugins(), (plugin) -> {
            return JSONUtil.objectBuilder().add(plugin.getMetadata().getId(), JSONUtil.objectBuilder()
                    .add("version", plugin.getMetadata().getVersion())
                    .add("description", plugin.getMetadata().getDescription().orElse(""))
                    .add("website", plugin.getMetadata().getLinks().getHomepage())
                    .add("authors", AUTHOR_LIST_JOINER.join(plugin.getMetadata().getContributors()))
            ).build();
        }));

        // Information on the users Config

        builder.add("config", JSONUtil.objectBuilder()
                .add("sponge", serializeConfigNode(SpongeConfigs.getCommon().getNode())));

        new TimingsExport(listeners, builder.build(), history).start();
    }

    static long getCost() {
        // Benchmark the users System.nanotime() for cost basis
        int passes = 200;
        TimingHandler SAMPLER1 = SpongeTimingsFactory.ofSafe("Timings Sampler 1");
        TimingHandler SAMPLER2 = SpongeTimingsFactory.ofSafe("Timings Sampler 2");
        TimingHandler SAMPLER3 = SpongeTimingsFactory.ofSafe("Timings Sampler 3");
        TimingHandler SAMPLER4 = SpongeTimingsFactory.ofSafe("Timings Sampler 4");
        TimingHandler SAMPLER5 = SpongeTimingsFactory.ofSafe("Timings Sampler 5");
        TimingHandler SAMPLER6 = SpongeTimingsFactory.ofSafe("Timings Sampler 6");

        long start = System.nanoTime();
        for (int i = 0; i < passes; i++) {
            SAMPLER1.startTiming();
            SAMPLER2.startTiming();
            SAMPLER3.startTiming();
            SAMPLER3.stopTiming();
            SAMPLER4.startTiming();
            SAMPLER5.startTiming();
            SAMPLER6.startTiming();
            SAMPLER6.stopTiming();
            SAMPLER5.stopTiming();
            SAMPLER4.stopTiming();
            SAMPLER2.stopTiming();
            SAMPLER1.stopTiming();
        }
        long timingsCost = (System.nanoTime() - start) / passes / 6;
        SAMPLER1.reset(true);
        SAMPLER2.reset(true);
        SAMPLER3.reset(true);
        SAMPLER4.reset(true);
        SAMPLER5.reset(true);
        SAMPLER6.reset(true);
        return timingsCost;
    }

    private static JsonElement serializeConfigNode(ConfigurationNode node) {
        if (node.isMap()) {
            JsonObject object = new JsonObject();
            for (Entry<Object, ? extends ConfigurationNode> entry : node.getChildrenMap().entrySet()) {
                String fullPath = CONFIG_PATH_JOINER.join(entry.getValue().getPath());
                if (fullPath.equals("sponge.sql") || TimingsManager.hiddenConfigs.contains(fullPath)) {
                    continue;
                }
                object.add(entry.getKey().toString(), serializeConfigNode(entry.getValue()));
            }
            return object;
        }
        if (node.isList()) {
            JsonArray array = new JsonArray();
            for (ConfigurationNode child : node.getChildrenList()) {
                array.add(serializeConfigNode(child));
            }
            return array;
        }
        return JSONUtil.toJsonElement(node.getValue());
    }

    @Override
    public synchronized void start() {
        boolean containsRconSource = false;
        for (Audience receiver : this.listeners.getChannel().audiences()) {
            if (receiver instanceof RconConnection) {
                containsRconSource = true;
                break;
            }
        }
        if (containsRconSource) {
            this.listeners.send(Component.text("Warning: Timings report done over RCON will cause lag spikes.", NamedTextColor.RED));
            this.listeners.send(Component.text("You should use ", NamedTextColor.RED).append(Component.text("/sponge timings report",
                    NamedTextColor.YELLOW)).append(Component.text(" in game or console.", NamedTextColor.RED)));
            this.run();
        } else {
            super.start();
        }
    }

    @Override
    public void run() {
        this.out.add("data", JSONUtil.mapArray(this.history, TimingHistory::export));

        String response = null;
        String timingsURL = null;
        try {
            String hostname = "localhost";
            if (!TimingsManager.privacy) {
                try {
                    hostname = InetAddress.getLocalHost().getHostName();
                } catch (IOException e) {
                    SpongeCommon.getLogger().warn("Could not get own server hostname when uploading timings - falling back to 'localhost'", e);
                }
            }
            HttpURLConnection con = (HttpURLConnection) new URL("https://timings.aikar.co/post").openConnection();
            con.setDoOutput(true);
            String name = TimingsManager.privacy ? "" : getServerName();
            con.setRequestProperty("User-Agent", "Sponge/" + name + "/" + hostname);
            con.setRequestMethod("POST");
            con.setInstanceFollowRedirects(false);

            OutputStream request = new GZIPOutputStream(con.getOutputStream()) {

                {
                    this.def.setLevel(7);
                }
            };

            request.write(JSONUtil.toString(this.out).getBytes("UTF-8"));
            request.close();

            response = this.getResponse(con);

            if (con.getResponseCode() != 302) {
                this.listeners.send(Component.text("Upload Error: " + con.getResponseCode() + ": " + con.getResponseMessage(), NamedTextColor.RED));
                this.listeners.send(Component.text("Check your logs for more information", NamedTextColor.RED));
                if (response != null) {
                    SpongeCommon.getLogger().fatal(response);
                }
                return;
            }

            timingsURL = con.getHeaderField("Location");
            this.listeners.send(Component.text().content("View Timings Report: ").color(NamedTextColor.GREEN).append(Component.text(timingsURL).clickEvent(ClickEvent.openUrl(timingsURL))).build());

            if (response != null && !response.isEmpty()) {
                SpongeCommon.getLogger().info("Timing Response: " + response);
            }
        } catch (IOException ex) {
            this.listeners.send(Component.text("Error uploading timings, check your logs for more information", NamedTextColor.RED));
            if (response != null) {
                SpongeCommon.getLogger().fatal(response);
            }
            SpongeCommon.getLogger().fatal("Could not paste timings", ex);
        } finally {
            this.listeners.done(timingsURL);
        }
    }

    private String getResponse(HttpURLConnection con) throws IOException {
        InputStream is = null;
        try {
            is = con.getInputStream();
            ByteArrayOutputStream bos = new ByteArrayOutputStream();

            byte[] b = new byte[1024];
            int bytesRead;
            while ((bytesRead = is.read(b)) != -1) {
                bos.write(b, 0, bytesRead);
            }
            return bos.toString();

        } catch (IOException ex) {
            this.listeners.send(Component.text("Error uploading timings, check your logs for more information", NamedTextColor.RED));
            SpongeCommon.getLogger().warn(con.getResponseMessage(), ex);
            return null;
        } finally {
            if (is != null) {
                is.close();
            }
        }
    }
}<|MERGE_RESOLUTION|>--- conflicted
+++ resolved
@@ -88,10 +88,6 @@
 
     /**
      * Builds an XML report of the timings to be uploaded for parsing.
-<<<<<<< HEAD
-=======
-     *
->>>>>>> 62409b60
      */
     static void reportTimings() {
         if (requestingReport.isEmpty()) {
