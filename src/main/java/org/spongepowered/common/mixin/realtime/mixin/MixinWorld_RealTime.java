--- conflicted
+++ resolved
@@ -35,11 +35,7 @@
 import javax.annotation.Nullable;
 
 @Mixin(World.class)
-<<<<<<< HEAD
 public abstract class MixinWorld_RealTime implements IMixinRealTimeTicking {
-=======
-public abstract class MixinWorld_RealTime implements IMixinRealTimeTicking, WorldBridge {
->>>>>>> 1f7fe043
 
     @Shadow @Nullable public abstract MinecraftServer getMinecraftServer();
 
@@ -47,7 +43,7 @@
 
     @Override
     public long getRealTimeTicks() {
-        if (((IMixinWorld) this).isFake()) {
+        if (((WorldBridge) this).isFake()) {
             return 1;
         }
         if (this.getMinecraftServer() != null) {
