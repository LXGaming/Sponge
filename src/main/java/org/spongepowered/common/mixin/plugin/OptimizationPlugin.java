/*
 * This file is part of Sponge, licensed under the MIT License (MIT).
 *
 * Copyright (c) SpongePowered <https://www.spongepowered.org>
 * Copyright (c) contributors
 *
 * Permission is hereby granted, free of charge, to any person obtaining a copy
 * of this software and associated documentation files (the "Software"), to deal
 * in the Software without restriction, including without limitation the rights
 * to use, copy, modify, merge, publish, distribute, sublicense, and/or sell
 * copies of the Software, and to permit persons to whom the Software is
 * furnished to do so, subject to the following conditions:
 *
 * The above copyright notice and this permission notice shall be included in
 * all copies or substantial portions of the Software.
 *
 * THE SOFTWARE IS PROVIDED "AS IS", WITHOUT WARRANTY OF ANY KIND, EXPRESS OR
 * IMPLIED, INCLUDING BUT NOT LIMITED TO THE WARRANTIES OF MERCHANTABILITY,
 * FITNESS FOR A PARTICULAR PURPOSE AND NONINFRINGEMENT. IN NO EVENT SHALL THE
 * AUTHORS OR COPYRIGHT HOLDERS BE LIABLE FOR ANY CLAIM, DAMAGES OR OTHER
 * LIABILITY, WHETHER IN AN ACTION OF CONTRACT, TORT OR OTHERWISE, ARISING FROM,
 * OUT OF OR IN CONNECTION WITH THE SOFTWARE OR THE USE OR OTHER DEALINGS IN
 * THE SOFTWARE.
 */
package org.spongepowered.common.mixin.plugin;

import com.google.common.collect.ImmutableMap;
import org.spongepowered.asm.lib.tree.ClassNode;
import org.spongepowered.asm.mixin.extensibility.IMixinConfigPlugin;
import org.spongepowered.asm.mixin.extensibility.IMixinInfo;
import org.spongepowered.common.SpongeImpl;
import org.spongepowered.common.config.category.OptimizationCategory;
import org.spongepowered.common.config.type.GlobalConfig;

import java.util.List;
import java.util.Map;
import java.util.Set;
import java.util.function.Function;

public class OptimizationPlugin implements IMixinConfigPlugin {

    @Override
    public void onLoad(String mixinPackage) {
    }

    @Override
    public String getRefMapperConfig() {
        return null;
    }

    @Override
    public boolean shouldApplyMixin(String targetClassName, String mixinClassName) {
        final GlobalConfig globalConfig = SpongeImpl.getGlobalConfig().getConfig();
        if (globalConfig.getModules().useOptimizations()) {
            return mixinEnabledMappings.get(mixinClassName).apply(globalConfig.getOptimizations());
        }
        return false;
    }

    @Override
    public void acceptTargets(Set<String> myTargets, Set<String> otherTargets) {
    }

    @Override
    public List<String> getMixins() {
        return null;
    }

    @Override
    public void preApply(String targetClassName, ClassNode targetClass, String mixinClassName, IMixinInfo mixinInfo) {
    }

    @Override
    public void postApply(String targetClassName, ClassNode targetClass, String mixinClassName, IMixinInfo mixinInfo) {
    }

    // So that any additional optimizations can be added in succession.
<<<<<<< HEAD
    private static final Map<String, Function<SpongeConfig.OptimizationCategory, Boolean>> mixinEnabledMappings = ImmutableMap.<String, Function<SpongeConfig.OptimizationCategory, Boolean >> builder()
=======
    private static final Map<String, Function<OptimizationCategory, Boolean>> mixinEnabledMappings = ImmutableMap.<String, Function<OptimizationCategory, Boolean >> builder()
            .put("org.spongepowered.common.mixin.optimization.block.state.MixinStateImplementation",
                    OptimizationCategory::useBlockStateLookupPatch)
>>>>>>> f39be58f
            .put("org.spongepowered.common.mixin.optimization.world.MixinWorld_Lighting",
                    OptimizationCategory::useIgnoreUloadedChunkLightingPatch)
            .put("org.spongepowered.common.mixin.optimization.world.MixinWorldServer_Lighting",
                    OptimizationCategory::useIgnoreUloadedChunkLightingPatch)
            .put("org.spongepowered.common.mixin.optimization.world.gen.MixinChunkProviderServer_Chunk_Cache",
                    OptimizationCategory::isUseCachedChunkMap)
            .put("org.spongepowered.common.mixin.optimization.world.MixinChunk_Chunk_Cache",
<<<<<<< HEAD
                    SpongeConfig.OptimizationCategory::isUseCachedChunkMap)
            .put("org.spongepowered.common.mixin.optimization.MixinSpongeImplHooks_Item_Pre_Merge",
                    SpongeConfig.OptimizationCategory::doDropsPreMergeItemDrops)
            .put("org.spongepowered.common.mixin.optimization.MixinInventoryHelper",
                    SpongeConfig.OptimizationCategory::doDropsPreMergeItemDrops)
            .put("org.spongepowered.common.mixin.optimization.MixinEntity_Item_Pre_Merge",
                    SpongeConfig.OptimizationCategory::doEntityDropsPreMerge)
            .put("org.spongepowered.common.mixin.optimization.MixinWorldServer_Explosion",
                    (module) -> false) // TODO the velocity changes need to be sent to the client
            .put("org.spongepowered.common.mixin.optimization.MixinExplosion_Explosion",
                    (module) -> false) // TODO the velocity changes need to be sent to the client

=======
                    OptimizationCategory::isUseCachedChunkMap)
>>>>>>> f39be58f
            .build();

}<|MERGE_RESOLUTION|>--- conflicted
+++ resolved
@@ -75,13 +75,7 @@
     }
 
     // So that any additional optimizations can be added in succession.
-<<<<<<< HEAD
-    private static final Map<String, Function<SpongeConfig.OptimizationCategory, Boolean>> mixinEnabledMappings = ImmutableMap.<String, Function<SpongeConfig.OptimizationCategory, Boolean >> builder()
-=======
     private static final Map<String, Function<OptimizationCategory, Boolean>> mixinEnabledMappings = ImmutableMap.<String, Function<OptimizationCategory, Boolean >> builder()
-            .put("org.spongepowered.common.mixin.optimization.block.state.MixinStateImplementation",
-                    OptimizationCategory::useBlockStateLookupPatch)
->>>>>>> f39be58f
             .put("org.spongepowered.common.mixin.optimization.world.MixinWorld_Lighting",
                     OptimizationCategory::useIgnoreUloadedChunkLightingPatch)
             .put("org.spongepowered.common.mixin.optimization.world.MixinWorldServer_Lighting",
@@ -89,22 +83,18 @@
             .put("org.spongepowered.common.mixin.optimization.world.gen.MixinChunkProviderServer_Chunk_Cache",
                     OptimizationCategory::isUseCachedChunkMap)
             .put("org.spongepowered.common.mixin.optimization.world.MixinChunk_Chunk_Cache",
-<<<<<<< HEAD
-                    SpongeConfig.OptimizationCategory::isUseCachedChunkMap)
+                    OptimizationCategory::isUseCachedChunkMap)
             .put("org.spongepowered.common.mixin.optimization.MixinSpongeImplHooks_Item_Pre_Merge",
-                    SpongeConfig.OptimizationCategory::doDropsPreMergeItemDrops)
+                    OptimizationCategory::doDropsPreMergeItemDrops)
             .put("org.spongepowered.common.mixin.optimization.MixinInventoryHelper",
-                    SpongeConfig.OptimizationCategory::doDropsPreMergeItemDrops)
+                    OptimizationCategory::doDropsPreMergeItemDrops)
             .put("org.spongepowered.common.mixin.optimization.MixinEntity_Item_Pre_Merge",
-                    SpongeConfig.OptimizationCategory::doEntityDropsPreMerge)
+                    OptimizationCategory::doEntityDropsPreMerge)
             .put("org.spongepowered.common.mixin.optimization.MixinWorldServer_Explosion",
                     (module) -> false) // TODO the velocity changes need to be sent to the client
             .put("org.spongepowered.common.mixin.optimization.MixinExplosion_Explosion",
                     (module) -> false) // TODO the velocity changes need to be sent to the client
 
-=======
-                    OptimizationCategory::isUseCachedChunkMap)
->>>>>>> f39be58f
             .build();
 
 }