/*
 * This file is part of Sponge, licensed under the MIT License (MIT).
 *
 * Copyright (c) SpongePowered <https://www.spongepowered.org>
 * Copyright (c) contributors
 *
 * Permission is hereby granted, free of charge, to any person obtaining a copy
 * of this software and associated documentation files (the "Software"), to deal
 * in the Software without restriction, including without limitation the rights
 * to use, copy, modify, merge, publish, distribute, sublicense, and/or sell
 * copies of the Software, and to permit persons to whom the Software is
 * furnished to do so, subject to the following conditions:
 *
 * The above copyright notice and this permission notice shall be included in
 * all copies or substantial portions of the Software.
 *
 * THE SOFTWARE IS PROVIDED "AS IS", WITHOUT WARRANTY OF ANY KIND, EXPRESS OR
 * IMPLIED, INCLUDING BUT NOT LIMITED TO THE WARRANTIES OF MERCHANTABILITY,
 * FITNESS FOR A PARTICULAR PURPOSE AND NONINFRINGEMENT. IN NO EVENT SHALL THE
 * AUTHORS OR COPYRIGHT HOLDERS BE LIABLE FOR ANY CLAIM, DAMAGES OR OTHER
 * LIABILITY, WHETHER IN AN ACTION OF CONTRACT, TORT OR OTHERWISE, ARISING FROM,
 * OUT OF OR IN CONNECTION WITH THE SOFTWARE OR THE USE OR OTHER DEALINGS IN
 * THE SOFTWARE.
 */
package org.spongepowered.common.mixin.core.server;

import com.google.common.collect.ImmutableList;
import net.minecraft.entity.player.EntityPlayer;
import net.minecraft.server.MinecraftServer;
import net.minecraft.server.dedicated.DedicatedServer;
<<<<<<< HEAD
import net.minecraft.util.math.BlockPos;
import net.minecraft.world.World;
=======
import net.minecraft.util.BlockPos;
>>>>>>> 4755835a
import org.spongepowered.api.entity.living.player.Player;
import org.spongepowered.api.entity.living.player.User;
import org.spongepowered.api.event.SpongeEventFactory;
import org.spongepowered.api.event.block.ChangeBlockEvent;
import org.spongepowered.api.event.cause.Cause;
import org.spongepowered.api.event.cause.NamedCause;
import org.spongepowered.api.world.Location;
import org.spongepowered.api.world.World;
import org.spongepowered.asm.mixin.Mixin;
import org.spongepowered.asm.mixin.Overwrite;
import org.spongepowered.asm.mixin.Shadow;
import org.spongepowered.asm.mixin.injection.At;
import org.spongepowered.asm.mixin.injection.Inject;
import org.spongepowered.asm.mixin.injection.callback.CallbackInfo;
import org.spongepowered.common.SpongeImpl;
import org.spongepowered.common.event.CauseTracker;
import org.spongepowered.common.interfaces.world.IMixinWorld;
import org.spongepowered.common.interfaces.world.IMixinWorldServer;

import java.net.InetSocketAddress;
import java.util.Optional;

@Mixin(DedicatedServer.class)
public abstract class MixinDedicatedServer extends MinecraftServer {

    @Shadow private boolean guiIsEnabled;

    public MixinDedicatedServer() {
        super(null, null, null, null, null, null, null);
    }

    public Optional<InetSocketAddress> getBoundAddress() {
        return Optional.of(new InetSocketAddress(getServerHostname(), getServerPort()));
    }

    /**
     * @author Zidane - April 20th, 2015
     * @reason At the time of writing, this turns off the default Minecraft Server GUI that exists in non-headless environment.
     * Reasoning: The GUI console can easily consume a sizable chunk of each CPU core (20% or more is common) on the computer being ran on and has
     * been proven to cause quite a bit of latency issues.
     */
    @Overwrite
    public void setGuiEnabled() {
        //MinecraftServerGui.createServerGui(this);
        this.guiIsEnabled = false;
    }

    @Inject(method = "systemExitNow", at = @At("HEAD"))
    public void postGameStoppingEvent(CallbackInfo ci) {
        SpongeImpl.postShutdownEvents();
    }

    /**
     * @author zml - March 9th, 2016
     *
     * @reason Change spawn protection to take advantage of Sponge permissions. Rather than affecting only the default world like vanilla, this
     * will apply to any world. Additionally, fire a spawn protection event
     */
    @Override
<<<<<<< HEAD
    public boolean isBlockProtected(World worldIn, BlockPos pos, EntityPlayer playerIn) {
=======
    public boolean isBlockProtected(net.minecraft.world.World worldIn, BlockPos pos, EntityPlayer playerIn) {
        // Mods such as ComputerCraft and Thaumcraft check this method before attempting to set a blockstate.
        final CauseTracker causeTracker = ((IMixinWorld) worldIn).getCauseTracker();
        Cause cause = causeTracker.getCurrentCause();
        if (cause == null) {
            causeTracker.setCurrentNotifier((User) playerIn);
            cause = Cause.of(NamedCause.source(playerIn));
        } else if (!causeTracker.hasNotifier()) {
            causeTracker.setCurrentNotifier((User) playerIn);
            cause = cause.merge(Cause.of(NamedCause.notifier(playerIn)));
        }

        Location<World> location = new Location<>((World) worldIn, pos.getX(), pos.getY(), pos.getZ());
        ChangeBlockEvent.Pre event = SpongeEventFactory.createChangeBlockEventPre(cause, ImmutableList.of(location), (World) worldIn);
        SpongeImpl.postEvent(event);
        if (event.isCancelled()) {
            return true;
        }

>>>>>>> 4755835a
        BlockPos spawnPoint = worldIn.getSpawnPoint();
        int protectionRadius = getSpawnProtectionSize();

        if (protectionRadius > 0 && Math.max(Math.abs(pos.getX() - spawnPoint.getX()), Math.abs(pos.getZ() - spawnPoint.getZ())) <=
                protectionRadius) {
            return !((Player) playerIn).hasPermission("minecraft.spawn-protection.override");
        }
        return false;
    }

}<|MERGE_RESOLUTION|>--- conflicted
+++ resolved
@@ -28,12 +28,8 @@
 import net.minecraft.entity.player.EntityPlayer;
 import net.minecraft.server.MinecraftServer;
 import net.minecraft.server.dedicated.DedicatedServer;
-<<<<<<< HEAD
 import net.minecraft.util.math.BlockPos;
-import net.minecraft.world.World;
-=======
-import net.minecraft.util.BlockPos;
->>>>>>> 4755835a
+import net.minecraft.world.WorldServer;
 import org.spongepowered.api.entity.living.player.Player;
 import org.spongepowered.api.entity.living.player.User;
 import org.spongepowered.api.event.SpongeEventFactory;
@@ -49,8 +45,9 @@
 import org.spongepowered.asm.mixin.injection.Inject;
 import org.spongepowered.asm.mixin.injection.callback.CallbackInfo;
 import org.spongepowered.common.SpongeImpl;
-import org.spongepowered.common.event.CauseTracker;
-import org.spongepowered.common.interfaces.world.IMixinWorld;
+import org.spongepowered.common.event.tracking.CauseTracker;
+import org.spongepowered.common.event.tracking.IPhaseState;
+import org.spongepowered.common.event.tracking.PhaseData;
 import org.spongepowered.common.interfaces.world.IMixinWorldServer;
 
 import java.net.InetSocketAddress;
@@ -88,42 +85,36 @@
 
     /**
      * @author zml - March 9th, 2016
+     * @author blood - July 7th, 2016 - Add cause tracker handling for throwing pre change block checks
+     * @author gabizou - July 7th, 2016 - Update for 1.10's cause tracking changes
      *
      * @reason Change spawn protection to take advantage of Sponge permissions. Rather than affecting only the default world like vanilla, this
      * will apply to any world. Additionally, fire a spawn protection event
      */
+    @Overwrite
     @Override
-<<<<<<< HEAD
-    public boolean isBlockProtected(World worldIn, BlockPos pos, EntityPlayer playerIn) {
-=======
     public boolean isBlockProtected(net.minecraft.world.World worldIn, BlockPos pos, EntityPlayer playerIn) {
+        final WorldServer worldServer = (WorldServer) worldIn;
         // Mods such as ComputerCraft and Thaumcraft check this method before attempting to set a blockstate.
-        final CauseTracker causeTracker = ((IMixinWorld) worldIn).getCauseTracker();
-        Cause cause = causeTracker.getCurrentCause();
-        if (cause == null) {
-            causeTracker.setCurrentNotifier((User) playerIn);
-            cause = Cause.of(NamedCause.source(playerIn));
-        } else if (!causeTracker.hasNotifier()) {
-            causeTracker.setCurrentNotifier((User) playerIn);
-            cause = cause.merge(Cause.of(NamedCause.notifier(playerIn)));
-        }
+        final CauseTracker causeTracker = ((IMixinWorldServer) worldServer).getCauseTracker();
+        final Cause.Builder builder = Cause.source(playerIn);
+        final PhaseData peek = causeTracker.getStack().peek();
+        final IPhaseState phaseState = peek.getState();
+        phaseState.getPhase().appendPreBlockProtectedCheck(builder, phaseState, peek.getContext(), causeTracker);
 
         Location<World> location = new Location<>((World) worldIn, pos.getX(), pos.getY(), pos.getZ());
-        ChangeBlockEvent.Pre event = SpongeEventFactory.createChangeBlockEventPre(cause, ImmutableList.of(location), (World) worldIn);
+        ChangeBlockEvent.Pre event = SpongeEventFactory.createChangeBlockEventPre(builder.build(), ImmutableList.of(location), (World) worldIn);
         SpongeImpl.postEvent(event);
         if (event.isCancelled()) {
             return true;
         }
 
->>>>>>> 4755835a
         BlockPos spawnPoint = worldIn.getSpawnPoint();
         int protectionRadius = getSpawnProtectionSize();
 
-        if (protectionRadius > 0 && Math.max(Math.abs(pos.getX() - spawnPoint.getX()), Math.abs(pos.getZ() - spawnPoint.getZ())) <=
-                protectionRadius) {
-            return !((Player) playerIn).hasPermission("minecraft.spawn-protection.override");
-        }
-        return false;
+        return protectionRadius > 0
+               && Math.max(Math.abs(pos.getX() - spawnPoint.getX()), Math.abs(pos.getZ() - spawnPoint.getZ())) <= protectionRadius
+               && !((Player) playerIn).hasPermission("minecraft.spawn-protection.override");
     }
 
 }