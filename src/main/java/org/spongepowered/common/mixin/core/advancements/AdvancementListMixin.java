--- conflicted
+++ resolved
@@ -52,21 +52,12 @@
 import java.util.Set;
 
 @Mixin(AdvancementList.class)
-<<<<<<< HEAD
-public abstract class AdvancementListMixin implements AdvancementListBridge {
-=======
-public class AdvancementListMixin {
->>>>>>> e03eff30
+public abstract class AdvancementListMixin {
 
     @Shadow @Final private static Logger LOGGER;
 
     @Shadow @Final @Mutable private Map<ResourceLocation, Advancement> advancements = new AdvancementMap();
     @Shadow @Final @Mutable private Set<Advancement> roots = new RootAdvancementSet();
-<<<<<<< HEAD
-    @Shadow @Final private Set<Advancement> nonRoots;
-    @Shadow @Nullable private AdvancementList.IListener listener;
-=======
->>>>>>> e03eff30
 
     @Inject(method = "loadAdvancements", at = @At(value = "INVOKE", shift = At.Shift.BEFORE,
             target = "Ljava/util/Map;size()I", remap = false))
@@ -108,26 +99,4 @@
         LOGGER.info("Loaded " + this.roots.size() + " advancement trees");
     }
 
-<<<<<<< HEAD
-    @Override
-    public Map<ResourceLocation, Advancement> bridge$getAdvancements() {
-        return this.advancements;
-    }
-
-    @Override
-    public Set<Advancement> bridge$getRootsSet() {
-        return this.roots;
-    }
-
-    @Override
-    public Set<Advancement> bridge$getNonRootsSet() {
-        return this.nonRoots;
-    }
-
-    @Override
-    public AdvancementList.IListener bridge$getListener() {
-        return this.listener;
-    }
-=======
->>>>>>> e03eff30
 }