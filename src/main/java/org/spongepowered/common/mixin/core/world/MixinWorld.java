--- conflicted
+++ resolved
@@ -49,7 +49,7 @@
 import net.minecraft.init.Blocks;
 import net.minecraft.item.ItemStack;
 import net.minecraft.nbt.NBTTagCompound;
-import net.minecraft.network.play.server.S23PacketBlockChange;
+import net.minecraft.network.play.server.SPacketBlockChange;
 import net.minecraft.profiler.Profiler;
 import net.minecraft.server.MinecraftServer;
 import net.minecraft.util.math.AxisAlignedBB;
@@ -945,15 +945,12 @@
         if (((IMixinEntity) entity).isVanished()) {
             callbackInfo.cancel();
         }
-<<<<<<< HEAD
     }*/
-=======
-    }
 
     @Override
     public void sendBlockChange(int x, int y, int z, BlockState state) {
         checkNotNull(state, "state");
-        S23PacketBlockChange packet = new S23PacketBlockChange();
+        SPacketBlockChange packet = new SPacketBlockChange();
         packet.blockPosition = new BlockPos(x, y, z);
         packet.blockState = (IBlockState) state;
 
@@ -966,7 +963,7 @@
 
     @Override
     public void resetBlockChange(int x, int y, int z) {
-        S23PacketBlockChange packet = new S23PacketBlockChange((net.minecraft.world.World) (Object) this, new BlockPos(x, y, z));
+        SPacketBlockChange packet = new SPacketBlockChange((net.minecraft.world.World) (Object) this, new BlockPos(x, y, z));
 
         for (EntityPlayer player : this.playerEntities) {
             if (player instanceof EntityPlayerMP) {
@@ -975,5 +972,4 @@
         }
     }
 
->>>>>>> fd46497d
 }