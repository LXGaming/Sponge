/*
 * This file is part of Sponge, licensed under the MIT License (MIT).
 *
 * Copyright (c) SpongePowered <https://www.spongepowered.org>
 * Copyright (c) contributors
 *
 * Permission is hereby granted, free of charge, to any person obtaining a copy
 * of this software and associated documentation files (the "Software"), to deal
 * in the Software without restriction, including without limitation the rights
 * to use, copy, modify, merge, publish, distribute, sublicense, and/or sell
 * copies of the Software, and to permit persons to whom the Software is
 * furnished to do so, subject to the following conditions:
 *
 * The above copyright notice and this permission notice shall be included in
 * all copies or substantial portions of the Software.
 *
 * THE SOFTWARE IS PROVIDED "AS IS", WITHOUT WARRANTY OF ANY KIND, EXPRESS OR
 * IMPLIED, INCLUDING BUT NOT LIMITED TO THE WARRANTIES OF MERCHANTABILITY,
 * FITNESS FOR A PARTICULAR PURPOSE AND NONINFRINGEMENT. IN NO EVENT SHALL THE
 * AUTHORS OR COPYRIGHT HOLDERS BE LIABLE FOR ANY CLAIM, DAMAGES OR OTHER
 * LIABILITY, WHETHER IN AN ACTION OF CONTRACT, TORT OR OTHERWISE, ARISING FROM,
 * OUT OF OR IN CONNECTION WITH THE SOFTWARE OR THE USE OR OTHER DEALINGS IN
 * THE SOFTWARE.
 */
package org.spongepowered.common.mixin.core.world;

import static com.google.common.base.Preconditions.checkArgument;
import static com.google.common.base.Preconditions.checkNotNull;

import com.flowpowered.math.vector.Vector2i;
import com.flowpowered.math.vector.Vector3d;
import com.flowpowered.math.vector.Vector3i;
import com.google.common.base.Predicates;
import com.google.common.collect.ImmutableList;
import com.google.common.collect.Lists;
import net.minecraft.block.Block;
import net.minecraft.block.state.IBlockState;
import net.minecraft.entity.EntityLivingBase;
import net.minecraft.entity.boss.EntityDragonPart;
import net.minecraft.entity.effect.EntityLightningBolt;
import net.minecraft.entity.item.EntityArmorStand;
import net.minecraft.entity.item.EntityEnderPearl;
import net.minecraft.entity.item.EntityFallingBlock;
import net.minecraft.entity.item.EntityItem;
import net.minecraft.entity.item.EntityPainting;
import net.minecraft.entity.item.EntityPainting.EnumArt;
import net.minecraft.entity.player.EntityPlayer;
import net.minecraft.entity.player.EntityPlayerMP;
import net.minecraft.init.Blocks;
import net.minecraft.item.ItemStack;
import net.minecraft.nbt.NBTTagCompound;
import net.minecraft.network.play.server.SPacketBlockChange;
import net.minecraft.profiler.Profiler;
import net.minecraft.server.MinecraftServer;
import net.minecraft.util.EnumFacing;
import net.minecraft.util.ITickable;
import net.minecraft.util.SoundEvent;
import net.minecraft.util.math.AxisAlignedBB;
import net.minecraft.util.math.BlockPos;
import net.minecraft.world.EnumDifficulty;
import net.minecraft.world.WorldProvider;
import net.minecraft.world.WorldServer;
import net.minecraft.world.WorldSettings;
import net.minecraft.world.WorldType;
import net.minecraft.world.biome.BiomeGenBase;
import net.minecraft.world.biome.BiomeProvider;
import net.minecraft.world.chunk.IChunkProvider;
import net.minecraft.world.gen.ChunkProviderServer;
import net.minecraft.world.storage.ISaveHandler;
import net.minecraft.world.storage.WorldInfo;
import org.apache.commons.lang3.exception.ExceptionUtils;
import org.apache.commons.lang3.reflect.ConstructorUtils;
import org.spongepowered.api.block.BlockSnapshot;
import org.spongepowered.api.block.BlockState;
import org.spongepowered.api.block.BlockType;
import org.spongepowered.api.block.tileentity.TileEntity;
import org.spongepowered.api.data.DataContainer;
import org.spongepowered.api.data.manipulator.DataManipulator;
import org.spongepowered.api.effect.sound.SoundCategory;
import org.spongepowered.api.entity.Entity;
import org.spongepowered.api.entity.EntitySnapshot;
import org.spongepowered.api.entity.EntityType;
import org.spongepowered.api.entity.living.player.Player;
import org.spongepowered.api.entity.projectile.EnderPearl;
import org.spongepowered.api.entity.projectile.source.ProjectileSource;
import org.spongepowered.api.event.SpongeEventFactory;
import org.spongepowered.api.event.cause.Cause;
import org.spongepowered.api.event.cause.NamedCause;
import org.spongepowered.api.event.cause.entity.spawn.SpawnCause;
import org.spongepowered.api.event.entity.DestructEntityEvent;
import org.spongepowered.api.event.message.MessageEvent;
import org.spongepowered.api.event.entity.SpawnEntityEvent;
import org.spongepowered.api.service.context.Context;
import org.spongepowered.api.text.Text;
import org.spongepowered.api.text.chat.ChatType;
import org.spongepowered.api.text.title.Title;
import org.spongepowered.api.util.DiscreteTransform3;
import org.spongepowered.api.util.Functional;
import org.spongepowered.api.util.PositionOutOfBoundsException;
import org.spongepowered.api.util.annotation.NonnullByDefault;
import org.spongepowered.api.world.Chunk;
import org.spongepowered.api.world.Dimension;
import org.spongepowered.api.world.Location;
import org.spongepowered.api.world.World;
import org.spongepowered.api.world.WorldBorder;
import org.spongepowered.api.world.WorldCreationSettings;
import org.spongepowered.api.world.biome.BiomeType;
import org.spongepowered.api.world.difficulty.Difficulty;
import org.spongepowered.api.world.explosion.Explosion;
import org.spongepowered.api.world.extent.Extent;
import org.spongepowered.api.world.extent.worker.MutableBiomeAreaWorker;
import org.spongepowered.api.world.extent.worker.MutableBlockVolumeWorker;
import org.spongepowered.api.world.storage.WorldProperties;
import org.spongepowered.asm.mixin.Final;
import org.spongepowered.asm.mixin.Mixin;
import org.spongepowered.asm.mixin.Shadow;
import org.spongepowered.asm.mixin.injection.At;
import org.spongepowered.asm.mixin.injection.Inject;
import org.spongepowered.asm.mixin.injection.Redirect;
import org.spongepowered.asm.mixin.injection.callback.CallbackInfo;
import org.spongepowered.asm.mixin.injection.callback.CallbackInfoReturnable;
import org.spongepowered.common.SpongeImpl;
import org.spongepowered.common.block.BlockUtil;
import org.spongepowered.common.block.SpongeBlockSnapshotBuilder;
import org.spongepowered.common.config.SpongeConfig;
import org.spongepowered.common.entity.EntityUtil;
import org.spongepowered.common.event.EventConsumer;
import org.spongepowered.common.event.InternalNamedCauses;
import org.spongepowered.common.event.tracking.PhaseContext;
import org.spongepowered.common.interfaces.entity.IMixinEntity;
import org.spongepowered.common.interfaces.entity.player.IMixinEntityPlayer;
import org.spongepowered.common.interfaces.world.IMixinWorld;
import org.spongepowered.common.interfaces.world.IMixinWorldInfo;
import org.spongepowered.common.interfaces.world.IMixinWorldProvider;
import org.spongepowered.common.interfaces.world.IMixinWorldServer;
import org.spongepowered.common.interfaces.world.IMixinWorldSettings;
import org.spongepowered.common.registry.type.event.InternalSpawnTypes;
import org.spongepowered.common.util.SpongeHooks;
import org.spongepowered.common.util.VecHelper;
import org.spongepowered.common.world.DimensionManager;
import org.spongepowered.common.world.SpongeChunkPreGenerate;
import org.spongepowered.common.world.extent.ExtentViewDownsize;
import org.spongepowered.common.world.extent.ExtentViewTransform;
import org.spongepowered.common.world.extent.worker.SpongeMutableBiomeAreaWorker;
import org.spongepowered.common.world.extent.worker.SpongeMutableBlockVolumeWorker;
import org.spongepowered.common.world.gen.SpongeChunkGenerator;
import org.spongepowered.common.world.gen.SpongeWorldGenerator;
import org.spongepowered.common.world.storage.SpongeChunkLayout;

import java.util.ArrayList;
import java.util.Collection;
import java.util.Iterator;
import java.util.List;
import java.util.Map;
import java.util.Optional;
import java.util.Random;
import java.util.UUID;
import java.util.function.Predicate;
import java.util.stream.Collectors;

import javax.annotation.Nullable;

@NonnullByDefault
@Mixin(net.minecraft.world.World.class)
public abstract class MixinWorld implements World, IMixinWorld {

    private static final Vector3i BLOCK_MIN = new Vector3i(-30000000, 0, -30000000);
    private static final Vector3i BLOCK_MAX = new Vector3i(30000000, 256, 30000000).sub(1, 1, 1);
    private static final Vector3i BLOCK_SIZE = BLOCK_MAX.sub(BLOCK_MIN).add(1, 1, 1);
    private static final Vector2i BIOME_MIN = BLOCK_MIN.toVector2(true);
    private static final Vector2i BIOME_MAX = BLOCK_MAX.toVector2(true);
    private static final Vector2i BIOME_SIZE = BIOME_MAX.sub(BIOME_MIN).add(1, 1);
    private static final String
            CHECK_NO_ENTITY_COLLISION =
            "checkNoEntityCollision(Lnet/minecraft/util/math/AxisAlignedBB;Lnet/minecraft/entity/Entity;)Z";
    private static final String
            GET_ENTITIES_WITHIN_AABB =
            "Lnet/minecraft/world/World;getEntitiesWithinAABBExcludingEntity(Lnet/minecraft/entity/Entity;Lnet/minecraft/util/math/AxisAlignedBB;)Ljava/util/List;";
    public SpongeBlockSnapshotBuilder builder = new SpongeBlockSnapshotBuilder();
    private boolean keepSpawnLoaded;
    private Context worldContext;
    private SpongeChunkGenerator spongegen;

    // @formatter:off
    @Shadow @Final public boolean isRemote;
    @Shadow @Final public WorldProvider provider;
    @Shadow @Final public Random rand;
    @Shadow @Final public List<net.minecraft.entity.Entity> loadedEntityList;
    @Shadow @Final public List<net.minecraft.tileentity.TileEntity> loadedTileEntityList;
    @Shadow @Final public List<EntityPlayer> playerEntities;
    @Shadow protected boolean scheduledUpdatesAreImmediate;
    @Shadow protected WorldInfo worldInfo;

    @Shadow public abstract net.minecraft.world.border.WorldBorder shadow$getWorldBorder();
    @Shadow public abstract EnumDifficulty shadow$getDifficulty();

    @Shadow public net.minecraft.world.World init() {
        // Should never be overwritten because this is @Shadow'ed
        throw new RuntimeException("Bad things have happened");
    }

    @Shadow public abstract void onEntityAdded(net.minecraft.entity.Entity entityIn);
    @Shadow public abstract boolean isAreaLoaded(int xStart, int yStart, int zStart, int xEnd, int yEnd, int zEnd, boolean allowEmpty);
    @Shadow public abstract void updateEntity(net.minecraft.entity.Entity ent);
    @Shadow public abstract net.minecraft.world.chunk.Chunk getChunkFromBlockCoords(BlockPos pos);
    @Shadow public abstract boolean isBlockLoaded(BlockPos pos);
    @Shadow public abstract boolean addWeatherEffect(net.minecraft.entity.Entity entityIn);
    @Shadow public abstract BiomeGenBase getBiomeGenForCoords(BlockPos pos);
    @Shadow public abstract IChunkProvider getChunkProvider();
    @Shadow public abstract BiomeProvider getBiomeProvider();
    @Shadow @Nullable public abstract net.minecraft.tileentity.TileEntity getTileEntity(BlockPos pos);
    @Shadow public abstract boolean isBlockPowered(BlockPos pos);
    @Shadow public abstract IBlockState getBlockState(BlockPos pos);
    @Shadow public abstract net.minecraft.world.chunk.Chunk getChunkFromChunkCoords(int chunkX, int chunkZ);
    @Shadow public abstract boolean isChunkLoaded(int x, int z, boolean allowEmpty);
    @Shadow public abstract net.minecraft.world.Explosion newExplosion(net.minecraft.entity.Entity entityIn, double x, double y, double z, float strength,
            boolean isFlaming, boolean isSmoking);
    @Shadow public abstract List<net.minecraft.entity.Entity> getEntities(Class<net.minecraft.entity.Entity> entityType,
            com.google.common.base.Predicate<net.minecraft.entity.Entity> filter);
    @Shadow public abstract List<net.minecraft.entity.Entity> getEntitiesWithinAABBExcludingEntity(net.minecraft.entity.Entity entityIn, AxisAlignedBB bb);
    @Shadow public abstract MinecraftServer getMinecraftServer();
    // Methods needed for MixinWorldServer & Tracking
    @Shadow public abstract boolean spawnEntityInWorld(net.minecraft.entity.Entity entity); // This is overridden in MixinWorldServer
    @Shadow public abstract void updateAllPlayersSleepingFlag();
    @Shadow public abstract boolean setBlockState(BlockPos pos, IBlockState state, int flags);
    @Shadow protected abstract boolean isValid(BlockPos pos);
    @Shadow public abstract void forceBlockUpdateTick(Block blockType, BlockPos pos, Random random);
    @Shadow public abstract void updateComparatorOutputLevel(BlockPos pos, Block blockIn);
    @Shadow public abstract void notifyBlockOfStateChange(BlockPos pos, final Block blockIn);
    @Shadow public abstract void notifyNeighborsOfStateExcept(BlockPos pos, Block blockType, EnumFacing skipSide);
    @Shadow public abstract void notifyNeighborsOfStateChange(BlockPos pos, Block blockType);
    @Shadow public abstract void notifyNeighborsRespectDebug(BlockPos pos, Block blockType);
    @Shadow public abstract void notifyBlockUpdate(BlockPos pos, IBlockState oldState, IBlockState newState, int flags);
    @Shadow public abstract void scheduleBlockUpdate(BlockPos pos, Block blockIn, int delay, int priority);

    // @formatter:on
    @Inject(method = "<init>", at = @At("RETURN"))
    public void onConstructed(ISaveHandler saveHandlerIn, WorldInfo info, WorldProvider providerIn, Profiler profilerIn, boolean client,
            CallbackInfo ci) {
        if (info == null) {
            SpongeImpl.getLogger().warn("World constructed without a WorldInfo! This will likely cause problems. Subsituting dummy info.",
                    new RuntimeException("Stack trace:"));
            this.worldInfo = new WorldInfo(new WorldSettings(0, WorldSettings.GameType.NOT_SET, false, false, WorldType.DEFAULT),
                    "sponge$dummy_world");
        }
        this.worldContext = new Context(Context.WORLD_KEY, this.worldInfo.getWorldName());
    }

    @SuppressWarnings("rawtypes")
    @Inject(method = "getCollisionBoxes", at = @At("HEAD"), cancellable = true)
    public void onGetCollisionBoxes(net.minecraft.entity.Entity entity, AxisAlignedBB axis,
            CallbackInfoReturnable<List> cir) {
        if (!entity.worldObj.isRemote && SpongeHooks.checkBoundingBoxSize(entity, axis)) {
            // Removing misbehaved living entities
            cir.setReturnValue(new ArrayList());
        }
    }

    @Override
    public UUID getUniqueId() {
        return ((WorldProperties) this.worldInfo).getUniqueId();
    }

    @Override
    public String getName() {
        return this.worldInfo.getWorldName();
    }

    @Override
    public Optional<Chunk> getChunk(int x, int y, int z) {
        if (!SpongeChunkLayout.instance.isValidChunk(x, y, z)) {
            return Optional.empty();
        }
        WorldServer worldserver = (WorldServer) (Object) this;
        net.minecraft.world.chunk.Chunk chunk = null;
        if (worldserver.getChunkProvider().chunkExists(x, z)) {
            chunk = worldserver.getChunkProvider().getLoadedChunk(x, z);
        }
        return Optional.ofNullable((Chunk) chunk);
    }

    @Override
    public Optional<Chunk> loadChunk(Vector3i position, boolean shouldGenerate) {
        return loadChunk(position.getX(), position.getY(), position.getZ(), shouldGenerate);
    }

    @Override
    public Optional<Chunk> loadChunk(int x, int y, int z, boolean shouldGenerate) {
        if (!SpongeChunkLayout.instance.isValidChunk(x, y, z)) {
            return Optional.empty();
        }
        WorldServer worldserver = (WorldServer) (Object) this;
        net.minecraft.world.chunk.Chunk chunk = null;
        if (worldserver.getChunkProvider().chunkExists(x, z) || shouldGenerate) {
            chunk = worldserver.getChunkProvider().loadChunk(x, z);
        }
        return Optional.ofNullable((Chunk) chunk);
    }

    @Override
    public BlockState getBlock(int x, int y, int z) {
        checkBlockBounds(x, y, z);
        return (BlockState) getBlockState(new BlockPos(x, y, z));
    }

    @Override
    public BlockType getBlockType(int x, int y, int z) {
        checkBlockBounds(x, y, z);
        // avoid intermediate object creation from using BlockState
        return (BlockType) getChunkFromChunkCoords(x >> 4, z >> 4).getBlockState(new BlockPos(x, y, z)).getBlock();
    }

    @Override
    public void setBlock(int x, int y, int z, BlockState block) {
        setBlock(x, y, z, block, true);
    }


    @Override
    public BiomeType getBiome(int x, int z) {
        checkBiomeBounds(x, z);
        return (BiomeType) this.getBiomeGenForCoords(new BlockPos(x, 0, z));
    }

    @Override
    public void setBiome(int x, int z, BiomeType biome) {
        checkBiomeBounds(x, z);
        ((Chunk) getChunkFromChunkCoords(x >> 4, z >> 4)).setBiome(x, z, biome);
    }

    @SuppressWarnings("unchecked")
    @Override
    public Collection<Entity> getEntities() {
        return Lists.newArrayList((Collection<Entity>) (Object) this.loadedEntityList);
    }

    @SuppressWarnings("unchecked")
    @Override
    public Collection<Entity> getEntities(Predicate<Entity> filter) {
        // This already returns a new copy
        return (Collection<Entity>) (Object) this.getEntities(net.minecraft.entity.Entity.class,
                Functional.java8ToGuava((Predicate<net.minecraft.entity.Entity>) (Object) filter));
    }

    @Override
    public Optional<Entity> createEntity(EntityType type, Vector3d position) {
        checkNotNull(type, "The entity type cannot be null!");
        checkNotNull(position, "The position cannot be null!");

        Entity entity = null;

        Class<? extends Entity> entityClass = type.getEntityClass();
        double x = position.getX();
        double y = position.getY();
        double z = position.getZ();

        if (entityClass.isAssignableFrom(EntityPlayerMP.class) || entityClass.isAssignableFrom(EntityDragonPart.class)) {
            // Unable to construct these
            return Optional.empty();
        }

        net.minecraft.world.World world = (net.minecraft.world.World) (Object) this;

        // Not all entities have a single World parameter as their constructor
        if (entityClass.isAssignableFrom(EntityLightningBolt.class)) {
            entity = (Entity) new EntityLightningBolt(world, x, y, z, false);
        } else if (entityClass.isAssignableFrom(EntityEnderPearl.class)) {
            EntityArmorStand tempEntity = new EntityArmorStand(world, x, y, z);
            tempEntity.posY -= tempEntity.getEyeHeight();
            entity = (Entity) new EntityEnderPearl(world, tempEntity);
            ((EnderPearl) entity).setShooter(ProjectileSource.UNKNOWN);
        }

        // Some entities need to have non-null fields (and the easiest way to
        // set them is to use the more specialised constructor).
        if (entityClass.isAssignableFrom(EntityFallingBlock.class)) {
            entity = (Entity) new EntityFallingBlock(world, x, y, z, Blocks.sand.getDefaultState());
        } else if (entityClass.isAssignableFrom(EntityItem.class)) {
            entity = (Entity) new EntityItem(world, x, y, z, new ItemStack(Blocks.stone));
        }

        if (entity == null) {
            try {
                entity = ConstructorUtils.invokeConstructor(entityClass, this);
                ((net.minecraft.entity.Entity) entity).setPosition(x, y, z);
            } catch (Exception e) {
                SpongeImpl.getLogger().error(ExceptionUtils.getStackTrace(e));
            }
        }

        // TODO - replace this with an actual check
        /*
        if (entity instanceof EntityHanging) {
            if (((EntityHanging) entity).facingDirection == null) {
                // TODO Some sort of detection of a valid direction?
                // i.e scan immediate blocks for something to attach onto.
                ((EntityHanging) entity).facingDirection = EnumFacing.NORTH;
            }
            if (!((EntityHanging) entity).onValidSurface()) {
                return Optional.empty();
            }
        }*/

        if (entity instanceof EntityPainting) {
            // This is default when art is null when reading from NBT, could
            // choose a random art instead?
            ((EntityPainting) entity).art = EnumArt.KEBAB;
        }

        return Optional.ofNullable(entity);
    }

    @Override
    public Optional<Entity> createEntity(DataContainer entityContainer) {
        // TODO once entity containers are implemented
        return Optional.empty();
    }

    @Override
    public Optional<Entity> createEntity(DataContainer entityContainer, Vector3d position) {
        // TODO once entity containers are implemented
        return Optional.empty();
    }

    @Override
    public Optional<Entity> restoreSnapshot(EntitySnapshot snapshot, Vector3d position) {
        EntitySnapshot entitySnapshot = snapshot.withLocation(new Location<>(this, position));
        return entitySnapshot.restore();
    }

    @Override
    public WorldBorder getWorldBorder() {
        return (WorldBorder) shadow$getWorldBorder();
    }

    @Override
    public WorldBorder.ChunkPreGenerate newChunkPreGenerate(Vector3d center, double diameter) {
        return new SpongeChunkPreGenerate(this, center, diameter);
    }


    @Override
    public Dimension getDimension() {
        return (Dimension) this.provider;
    }

    @Override
    public boolean doesKeepSpawnLoaded() {
        return this.keepSpawnLoaded;
    }

    @Override
    public void setKeepSpawnLoaded(boolean keepLoaded) {
        this.keepSpawnLoaded = keepLoaded;
    }

    @Override
    public SpongeConfig<SpongeConfig.WorldConfig> getWorldConfig() {
        return ((IMixinWorldInfo) this.worldInfo).getWorldConfig();
    }



    @Override
    public Optional<Entity> getEntity(UUID uuid) {
        // Note that MixinWorldServer is properly overriding this to use it's own mapping.
        for (net.minecraft.entity.Entity entity : this.loadedEntityList) {
            if (entity.getUniqueID().equals(uuid)) {
                return Optional.of((Entity) entity);
            }
        }
        return Optional.empty();
    }

    @SuppressWarnings("unchecked")
    @Override
    public Iterable<Chunk> getLoadedChunks() {
        return (List<Chunk>) (List<?>) ((ChunkProviderServer) this.getChunkProvider()).loadedChunks;
    }

    @Override
    public boolean unloadChunk(Chunk chunk) {
        checkArgument(chunk != null, "Chunk cannot be null!");
        return chunk.unloadChunk();
    }

    @Override
    public WorldCreationSettings getCreationSettings() {
        WorldProperties properties = this.getProperties();

        // Create based on WorldProperties
        WorldSettings settings = new WorldSettings(this.worldInfo);
        IMixinWorldSettings mixin = (IMixinWorldSettings) (Object) settings;
        mixin.setDimensionType(properties.getDimensionType());
        mixin.setGeneratorSettings(properties.getGeneratorSettings());
        mixin.setGeneratorModifiers(properties.getGeneratorModifiers());
        mixin.setEnabled(true);
        mixin.setKeepSpawnLoaded(this.keepSpawnLoaded);
        mixin.setLoadOnStartup(properties.loadOnStartup());

        return (WorldCreationSettings) (Object) settings;
    }



    @Override
    public SpongeChunkGenerator createChunkProvider(SpongeWorldGenerator newGenerator) {
        return new SpongeChunkGenerator((net.minecraft.world.World) (Object) this, newGenerator.getBaseGenerationPopulator(),
                newGenerator.getBiomeGenerator());
    }

    @Override
    public WorldProvider getWorldProvider() {
        return this.provider;
    }

    @Override
    public WorldProperties getProperties() {
        return (WorldProperties) this.worldInfo;
    }

    @Override
    public Location<World> getSpawnLocation() {
        return new Location<>(this, this.worldInfo.getSpawnX(), this.worldInfo.getSpawnY(), this.worldInfo.getSpawnZ());
    }

    @Override
    public Context getContext() {
        return this.worldContext;
    }

    @Override
    public Optional<TileEntity> getTileEntity(int x, int y, int z) {
        net.minecraft.tileentity.TileEntity tileEntity = getTileEntity(new BlockPos(x, y, z));
        if (tileEntity == null) {
            return Optional.empty();
        } else {
            return Optional.of((TileEntity) tileEntity);
        }
    }

    @Override
    public Vector2i getBiomeMin() {
        return BIOME_MIN;
    }

    @Override
    public Vector2i getBiomeMax() {
        return BIOME_MAX;
    }

    @Override
    public Vector2i getBiomeSize() {
        return BIOME_SIZE;
    }

    @Override
    public Vector3i getBlockMin() {
        return BLOCK_MIN;
    }

    @Override
    public Vector3i getBlockMax() {
        return BLOCK_MAX;
    }

    @Override
    public Vector3i getBlockSize() {
        return BLOCK_SIZE;
    }

    @Override
    public boolean containsBiome(int x, int z) {
        return VecHelper.inBounds(x, z, BIOME_MIN, BIOME_MAX);
    }

    @Override
    public boolean containsBlock(int x, int y, int z) {
        return VecHelper.inBounds(x, y, z, BLOCK_MIN, BLOCK_MAX);
    }

    private void checkBiomeBounds(int x, int z) {
        if (!containsBiome(x, z)) {
            throw new PositionOutOfBoundsException(new Vector2i(x, z), BIOME_MIN, BIOME_MAX);
        }
    }

    private void checkBlockBounds(int x, int y, int z) {
        if (!containsBlock(x, y, z)) {
            throw new PositionOutOfBoundsException(new Vector3i(x, y, z), BLOCK_MIN, BLOCK_MAX);
        }
    }

    @Override
    public Difficulty getDifficulty() {
        return (Difficulty) (Object) this.shadow$getDifficulty();
    }

    @SuppressWarnings({"unchecked", "rawtypes"})
    private List<Player> getPlayers() {
        return (List) ((net.minecraft.world.World) (Object) this).getPlayers(EntityPlayerMP.class, Predicates.alwaysTrue());
    }

    @Override
    public void sendMessage(ChatType type, Text message) {
        checkNotNull(type, "type");
        checkNotNull(message, "message");

        for (Player player : this.getPlayers()) {
            player.sendMessage(type, message);
        }
    }

    @Override
    public void sendTitle(Title title) {
        checkNotNull(title, "title");

        for (Player player : getPlayers()) {
            player.sendTitle(title);
        }
    }

    @Override
    public void resetTitle() {
        getPlayers().forEach(Player::resetTitle);
    }

    @Override
    public void clearTitle() {
        getPlayers().forEach(Player::clearTitle);
    }

    @SuppressWarnings("unchecked")
    @Override
    public Collection<TileEntity> getTileEntities() {
        return Lists.newArrayList((List<TileEntity>) (Object) this.loadedTileEntityList);
    }

    @SuppressWarnings("unchecked")
    @Override
    public Collection<TileEntity> getTileEntities(Predicate<TileEntity> filter) {
        return ((List<TileEntity>) (Object) this.loadedTileEntityList).stream()
                .filter(filter)
                .collect(Collectors.toList());
    }

    @Override
    public boolean isLoaded() {
        return DimensionManager.getWorldFromDimId(((IMixinWorldProvider) this.provider).getDimensionId()) != null;
    }

    @Override
    public Optional<String> getGameRule(String gameRule) {
        return this.getProperties().getGameRule(gameRule);
    }

    @Override
    public Map<String, String> getGameRules() {
        return this.getProperties().getGameRules();
    }

    @Override
    public void triggerExplosion(Explosion explosion) {
        checkNotNull(explosion, "explosion");
<<<<<<< HEAD
        final Vector3d origin = explosion.getOrigin();
        checkNotNull(origin, "origin");
        newExplosion(EntityUtil.toNative(explosion.getSourceExplosive().orElse(null)), origin.getX(), origin.getY(), origin.getZ(),
                explosion.getRadius(), explosion.canCauseFire(), explosion.shouldBreakBlocks());
=======
        Location<World> origin = explosion.getLocation();
        checkNotNull(origin, "location");
        newExplosion(
                (net.minecraft.entity.Entity) explosion.getSourceExplosive().orElse(null), origin.getX(),
                origin.getY(), origin.getZ(), explosion.getRadius(), explosion.canCauseFire(),
                explosion.shouldBreakBlocks()
        );
>>>>>>> 2587a3fd
    }

    @Override
    public Extent getExtentView(Vector3i newMin, Vector3i newMax) {
        checkBlockBounds(newMin.getX(), newMin.getY(), newMin.getZ());
        checkBlockBounds(newMax.getX(), newMax.getY(), newMax.getZ());
        return new ExtentViewDownsize(this, newMin, newMax);
    }

    @Override
    public Extent getExtentView(DiscreteTransform3 transform) {
        return new ExtentViewTransform(this, transform);
    }

    @Override
    public MutableBiomeAreaWorker<? extends World> getBiomeWorker() {
        return new SpongeMutableBiomeAreaWorker<>(this);
    }

    @Override
    public MutableBlockVolumeWorker<? extends World> getBlockWorker() {
        return new SpongeMutableBlockVolumeWorker<>(this);
    }

    @Override
    public BlockSnapshot createSnapshot(int x, int y, int z) {
        World world = this;
        BlockState state = world.getBlock(x, y, z);
        Optional<TileEntity> te = world.getTileEntity(x, y, z);
        SpongeBlockSnapshotBuilder builder = new SpongeBlockSnapshotBuilder()
                .blockState(state)
                .worldId(world.getUniqueId())
                .position(new Vector3i(x, y, z));
        Optional<UUID> creator = getCreator(x, y, z);
        Optional<UUID> notifier = getNotifier(x, y, z);
        if (creator.isPresent()) {
            builder.creator(creator.get());
        }
        if (notifier.isPresent()) {
            builder.notifier(notifier.get());
        }
        if (te.isPresent()) {
            final TileEntity tileEntity = te.get();
            for (DataManipulator<?, ?> manipulator : tileEntity.getContainers()) {
                builder.add(manipulator);
            }
            final NBTTagCompound compound = new NBTTagCompound();
            ((net.minecraft.tileentity.TileEntity) tileEntity).writeToNBT(compound);
            builder.unsafeNbt(compound);
        }
        return builder.build();
    }

    @Override
    public boolean restoreSnapshot(BlockSnapshot snapshot, boolean force, boolean notifyNeighbors) {
        return snapshot.restore(force, notifyNeighbors);
    }

    @Override
    public boolean restoreSnapshot(int x, int y, int z, BlockSnapshot snapshot, boolean force, boolean notifyNeighbors) {
        snapshot = snapshot.withLocation(new Location<>(this, new Vector3i(x, y, z)));
        return snapshot.restore(force, notifyNeighbors);
    }

    @Override
    public Optional<UUID> getCreator(int x, int y, int z) {
        return Optional.empty();
    }

    @Override
    public Optional<UUID> getNotifier(int x, int y, int z) {
        return Optional.empty();
    }

    @Override
    public void setCreator(int x, int y, int z, @Nullable UUID uuid) {
    }

    @Override
    public void setNotifier(int x, int y, int z, @Nullable UUID uuid) {
    }


    @Nullable
    @Override
    public EntityPlayer getClosestPlayerToEntityWhoAffectsSpawning(net.minecraft.entity.Entity entity, double distance) {
        return this.getClosestPlayerWhoAffectsSpawning(entity.posX, entity.posY, entity.posZ, distance);
    }

    @Nullable
    @Override
    public EntityPlayer getClosestPlayerWhoAffectsSpawning(double x, double y, double z, double distance) {
        double bestDistance = -1.0D;
        EntityPlayer result = null;

        for (Object entity : this.playerEntities) {
            EntityPlayer player = (EntityPlayer) entity;
            if (player == null || player.isDead || !((IMixinEntityPlayer) player).affectsSpawning()) {
                continue;
            }

            double playerDistance = player.getDistanceSq(x, y, z);

            if ((distance < 0.0D || playerDistance < distance * distance) && (bestDistance == -1.0D || playerDistance < bestDistance)) {
                bestDistance = playerDistance;
                result = player;
            }
        }

        return result;
    }

    @Redirect(method = "isAnyPlayerWithinRangeAt", at = @At(value = "INVOKE", target = "Lcom/google/common/base/Predicate;apply(Ljava/lang/Object;)Z"))
    public boolean onIsAnyPlayerWithinRangePredicate(com.google.common.base.Predicate<EntityPlayer> predicate, Object object) {
        EntityPlayer player = (EntityPlayer) object;
        return !(player.isDead || !((IMixinEntityPlayer) player).affectsSpawning()) && predicate.apply(player);
    }

    // For invisibility
    @Redirect(method = CHECK_NO_ENTITY_COLLISION, at = @At(value = "INVOKE", target = GET_ENTITIES_WITHIN_AABB))
    public List<net.minecraft.entity.Entity> filterInvisibile(net.minecraft.world.World world, net.minecraft.entity.Entity entityIn,
            AxisAlignedBB axisAlignedBB) {
        List<net.minecraft.entity.Entity> entities = world.getEntitiesWithinAABBExcludingEntity(entityIn, axisAlignedBB);
        Iterator<net.minecraft.entity.Entity> iterator = entities.iterator();
        while (iterator.hasNext()) {
            net.minecraft.entity.Entity entity = iterator.next();
            if (((IMixinEntity) entity).isVanished() && ((IMixinEntity) entity).ignoresCollision()) {
                iterator.remove();
            }
        }
        return entities;
    }

    @Redirect(method = "getClosestPlayer", at = @At(value = "INVOKE", target = "Lcom/google/common/base/Predicate;apply(Ljava/lang/Object;)Z"))
    private boolean onGetClosestPlayerCheck(com.google.common.base.Predicate<net.minecraft.entity.Entity> predicate, Object entityPlayer) {
        EntityPlayer player = (EntityPlayer) entityPlayer;
        IMixinEntity mixinEntity = (IMixinEntity) player;
        return predicate.apply(player) && !mixinEntity.isVanished();
    }

    /**
     * @author gabizou - February 7th, 2016
     *
     * This will short circuit all other patches such that we control the
     * entities being loaded by chunkloading and can throw our bulk entity
     * event. This will bypass Forge's hook for individual entity events,
     * but the SpongeModEventManager will still successfully throw the
     * appropriate event and cancel the entities otherwise contained.
     *
     * @param entities The entities being loaded
     * @param callbackInfo The callback info
     */
    @Final
    @Inject(method = "loadEntities", at = @At("HEAD"), cancellable = true)
    private void spongeLoadEntities(Collection<net.minecraft.entity.Entity> entities, CallbackInfo callbackInfo) {
        if (entities.isEmpty()) {
            // just return, no entities to load!
            callbackInfo.cancel();
            return;
        }
        List<Entity> entityList = new ArrayList<>();
        ImmutableList.Builder<EntitySnapshot> snapshotBuilder = ImmutableList.builder();
        for (net.minecraft.entity.Entity entity : entities) {
            entityList.add((Entity) entity);
            snapshotBuilder.add(((Entity) entity).createSnapshot());
        }
        SpawnCause cause = SpawnCause.builder().type(InternalSpawnTypes.CHUNK_LOAD).build();
        List<NamedCause> causes = new ArrayList<>();
        causes.add(NamedCause.source(cause));
        causes.add(NamedCause.of("World", this));
        EventConsumer.event(SpongeEventFactory.createSpawnEntityEventChunkLoad(Cause.of(causes), entityList, snapshotBuilder.build(), this))
            .nonCancelled(event -> {
                for (Entity successful : event.getEntities()) {
                    this.loadedEntityList.add((net.minecraft.entity.Entity) successful);
                    this.onEntityAdded((net.minecraft.entity.Entity) successful);
                }
            })
            .process();
        callbackInfo.cancel();
    }

    @Inject(method = "playSound(Lnet/minecraft/entity/player/EntityPlayer;DDDLnet/minecraft/util/SoundEvent;Lnet/minecraft/util/SoundCategory;FF)V", at = @At("HEAD"), cancellable = true)
    private void spongePlaySoundAtEntity(EntityPlayer entity, double x, double y, double z, SoundEvent name, net.minecraft.util.SoundCategory category, float volume, float pitch, CallbackInfo callbackInfo) {
        if (entity instanceof IMixinEntity) {
            if (((IMixinEntity) entity).isVanished()) {
                callbackInfo.cancel();
            }
        }
    }

    @Override
    public void sendBlockChange(int x, int y, int z, BlockState state) {
        checkNotNull(state, "state");
        SPacketBlockChange packet = new SPacketBlockChange();
        packet.blockPosition = new BlockPos(x, y, z);
        packet.blockState = BlockUtil.toBlockState(state);

        for (EntityPlayer player : this.playerEntities) {
            if (player instanceof EntityPlayerMP) {
                ((EntityPlayerMP) player).playerNetServerHandler.sendPacket(packet);
            }
        }
    }

    @Override
    public void resetBlockChange(int x, int y, int z) {
        SPacketBlockChange packet = new SPacketBlockChange((net.minecraft.world.World) (Object) this, new BlockPos(x, y, z));

        for (EntityPlayer player : this.playerEntities) {
            if (player instanceof EntityPlayerMP) {
                ((EntityPlayerMP) player).playerNetServerHandler.sendPacket(packet);
            }
        }
    }

    // These are overriden in MixinWorldServer where they should be.

    @Redirect(method = "updateEntities", at = @At(value = "INVOKE", target = "Lnet/minecraft/entity/Entity;onUpdate()V"))
    protected void onUpdateWeatherEffect(net.minecraft.entity.Entity entityIn) {
        entityIn.onUpdate();
    }

    @Redirect(method = "updateEntities", at = @At(value = "INVOKE", target = "Lnet/minecraft/util/ITickable;update()V"))
    protected void onUpdateTileEntities(ITickable tile) {
        tile.update();
    }

    @SuppressWarnings("rawtypes")
    @Redirect(method = "updateEntityWithOptionalForce", at = @At(value = "INVOKE", target = "Lnet/minecraft/entity/Entity;onUpdate()V"))
    protected void onCallEntityUpdate(net.minecraft.entity.Entity entity) {
        entity.onUpdate();
    }
}<|MERGE_RESOLUTION|>--- conflicted
+++ resolved
@@ -662,20 +662,12 @@
     @Override
     public void triggerExplosion(Explosion explosion) {
         checkNotNull(explosion, "explosion");
-<<<<<<< HEAD
-        final Vector3d origin = explosion.getOrigin();
-        checkNotNull(origin, "origin");
-        newExplosion(EntityUtil.toNative(explosion.getSourceExplosive().orElse(null)), origin.getX(), origin.getY(), origin.getZ(),
-                explosion.getRadius(), explosion.canCauseFire(), explosion.shouldBreakBlocks());
-=======
         Location<World> origin = explosion.getLocation();
         checkNotNull(origin, "location");
-        newExplosion(
-                (net.minecraft.entity.Entity) explosion.getSourceExplosive().orElse(null), origin.getX(),
+        newExplosion(EntityUtil.toNative(explosion.getSourceExplosive().orElse(null)), origin.getX(),
                 origin.getY(), origin.getZ(), explosion.getRadius(), explosion.canCauseFire(),
                 explosion.shouldBreakBlocks()
         );
->>>>>>> 2587a3fd
     }
 
     @Override
