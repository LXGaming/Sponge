--- conflicted
+++ resolved
@@ -44,14 +44,9 @@
 import java.util.Date;
 import java.util.Optional;
 
-<<<<<<< HEAD
+@SuppressWarnings("rawtypes")
 @Mixin(UserListEntryBan.class)
-public abstract class MixinBanEntry extends UserListEntry implements Ban {
-=======
-@SuppressWarnings("rawtypes")
-@Mixin(BanEntry.class)
 public abstract class MixinBanEntry<T> extends UserListEntry<T> implements Ban {
->>>>>>> 78eeb278
 
     public MixinBanEntry(T p_i1146_1_) {
         super(p_i1146_1_);
