--- conflicted
+++ resolved
@@ -33,21 +33,14 @@
 import net.minecraft.block.state.IBlockState;
 import net.minecraft.command.ICommandSender;
 import net.minecraft.entity.Entity;
-<<<<<<< HEAD
 import net.minecraft.entity.ai.attributes.AttributeMap;
 import net.minecraft.entity.item.EntityItem;
-=======
-import net.minecraft.entity.EntityList;
-import net.minecraft.entity.EntityLivingBase;
-import net.minecraft.entity.ai.attributes.ServersideAttributeMap;
->>>>>>> d766edd2
 import net.minecraft.entity.player.EntityPlayer;
 import net.minecraft.entity.player.EntityPlayerMP;
 import net.minecraft.init.SoundEvents;
 import net.minecraft.item.ItemStack;
 import net.minecraft.network.NetHandlerPlayServer;
 import net.minecraft.network.Packet;
-<<<<<<< HEAD
 import net.minecraft.network.play.server.SPacketBlockChange;
 import net.minecraft.network.play.server.SPacketChat;
 import net.minecraft.network.play.server.SPacketResourcePackSend;
@@ -57,24 +50,7 @@
 import net.minecraft.scoreboard.Team;
 import net.minecraft.server.MinecraftServer;
 import net.minecraft.server.management.PlayerInteractionManager;
-=======
-import net.minecraft.network.play.client.C15PacketClientSettings;
-import net.minecraft.network.play.server.S02PacketChat;
-import net.minecraft.network.play.server.S05PacketSpawnPosition;
-import net.minecraft.network.play.server.S23PacketBlockChange;
-import net.minecraft.network.play.server.S29PacketSoundEffect;
-import net.minecraft.network.play.server.S48PacketResourcePackSend;
-import net.minecraft.scoreboard.IScoreObjectiveCriteria;
-import net.minecraft.scoreboard.Score;
-import net.minecraft.scoreboard.ScoreObjective;
-import net.minecraft.scoreboard.Team;
-import net.minecraft.server.MinecraftServer;
-import net.minecraft.server.management.ItemInWorldManager;
 import net.minecraft.stats.StatBase;
-import net.minecraft.stats.StatList;
-import net.minecraft.util.BlockPos;
-import net.minecraft.util.DamageSource;
->>>>>>> d766edd2
 import net.minecraft.util.FoodStats;
 import net.minecraft.util.math.BlockPos;
 import net.minecraft.util.text.ITextComponent;
@@ -101,11 +77,6 @@
 import org.spongepowered.api.event.cause.NamedCause;
 import org.spongepowered.api.event.cause.entity.spawn.SpawnCause;
 import org.spongepowered.api.event.entity.living.humanoid.ChangeGameModeEvent;
-<<<<<<< HEAD
-=======
-import org.spongepowered.api.event.entity.living.humanoid.player.PlayerChangeClientSettingsEvent;
-import org.spongepowered.api.event.item.inventory.DropItemEvent;
->>>>>>> d766edd2
 import org.spongepowered.api.item.inventory.Carrier;
 import org.spongepowered.api.item.inventory.type.CarriedInventory;
 import org.spongepowered.api.network.PlayerConnection;
@@ -123,7 +94,6 @@
 import org.spongepowered.api.util.Tristate;
 import org.spongepowered.asm.mixin.Final;
 import org.spongepowered.asm.mixin.Mixin;
-import org.spongepowered.asm.mixin.Overwrite;
 import org.spongepowered.asm.mixin.Shadow;
 import org.spongepowered.asm.mixin.injection.At;
 import org.spongepowered.asm.mixin.injection.Inject;
@@ -140,8 +110,6 @@
 import org.spongepowered.common.entity.living.human.EntityHuman;
 import org.spongepowered.common.entity.player.PlayerKickHelper;
 import org.spongepowered.common.entity.player.tab.SpongeTabList;
-import org.spongepowered.common.event.CauseTracker;
-import org.spongepowered.common.event.SpongeCommonEventFactory;
 import org.spongepowered.common.interfaces.IMixinCommandSender;
 import org.spongepowered.common.interfaces.IMixinCommandSource;
 import org.spongepowered.common.interfaces.IMixinEntityPlayerMP;
@@ -156,10 +124,6 @@
 import org.spongepowered.common.text.chat.SpongeChatType;
 import org.spongepowered.common.util.BookFaker;
 import org.spongepowered.common.util.LanguageUtil;
-<<<<<<< HEAD
-=======
-import org.spongepowered.common.util.SkinUtil;
->>>>>>> d766edd2
 import org.spongepowered.common.util.VecHelper;
 import org.spongepowered.common.world.storage.SpongePlayerDataHandler;
 
@@ -194,7 +158,7 @@
 
     @Shadow public abstract void setSpectatingEntity(Entity entityToSpectate);
     @Shadow public abstract void sendPlayerAbilities();
-    @Shadow public abstract void func_175145_a(StatBase p_175145_1_);
+    @Shadow public abstract void takeStat(StatBase stat);
 
     private Set<SkinPart> skinParts = Sets.newHashSet();
     private int viewDistance;
@@ -220,79 +184,9 @@
         return this.getWorldScoreboard().getObjectivesFromCriteria(criteria);
     }
 
-<<<<<<< HEAD
     @Override
     public IMixinWorldServer getMixinWorld() {
         return ((IMixinWorldServer) this.worldObj);
-=======
-    /**
-     * @author blood - May 12th, 2016
-     *
-     * @reason SpongeForge requires an overwrite so we do it here instead. This handles player death events.
-     */
-    @Overwrite
-    public void onDeath(DamageSource cause) {
-        if (SpongeCommonEventFactory.callDestructEntityEventDeath((EntityLivingBase)(Object) this, cause) == null) {
-            return;
-        }
-
-        if (this.worldObj.getGameRules().getBoolean("showDeathMessages")) {
-            Team team = this.getTeam();
-
-            if (team != null && team.getDeathMessageVisibility() != Team.EnumVisible.ALWAYS) {
-                if (team.getDeathMessageVisibility() == Team.EnumVisible.HIDE_FOR_OTHER_TEAMS) {
-                    this.mcServer.getConfigurationManager().sendMessageToAllTeamMembers((EntityPlayerMP)(Object) this, this.getCombatTracker().getDeathMessage());
-                } else if (team.getDeathMessageVisibility() == Team.EnumVisible.HIDE_FOR_OWN_TEAM) {
-                    this.mcServer.getConfigurationManager().sendMessageToTeamOrEvryPlayer((EntityPlayerMP)(Object) this, this.getCombatTracker().getDeathMessage());
-                }
-            } else {
-                this.mcServer.getConfigurationManager().sendChatMsg(this.getCombatTracker().getDeathMessage());
-            }
-        }
-
-        if (!this.worldObj.getGameRules().getBoolean("keepInventory")) {
-            this.captureItemDrops = true;
-            this.capturedItemDrops.clear();
-
-            this.inventory.dropAllItems();
-
-            this.captureItemDrops = false;
-            if (this.capturedItemDrops.size() > 0) {
-                IMixinWorld spongeWorld = (IMixinWorld) this.worldObj;
-                final CauseTracker causeTracker = spongeWorld.getCauseTracker();
-                causeTracker.setIgnoreSpawnEvents(true);
-                DropItemEvent.Destruct event = SpongeCommonEventFactory.callDropItemEventDestruct((EntityPlayerMP)(Object) this, cause, this.capturedItemDrops);
-                if (!event.isCancelled()) {
-                    for (net.minecraft.entity.item.EntityItem item : this.capturedItemDrops) {
-                        this.worldObj.spawnEntityInWorld(item);
-                    }
-                    this.inventory.clear();
-                }
-                causeTracker.setIgnoreSpawnEvents(false);
-            }
-        }
-
-        for (ScoreObjective scoreobjective : this.worldObj.getScoreboard().getObjectivesFromCriteria(IScoreObjectiveCriteria.deathCount)) {
-            Score score = this.getWorldScoreboard().getValueFromObjective(this.getName(), scoreobjective);
-            score.func_96648_a();
-        }
-
-        EntityLivingBase entitylivingbase = this.getAttackingEntity();
-
-        if (entitylivingbase != null) {
-            EntityList.EntityEggInfo entitylist$entityegginfo = (EntityList.EntityEggInfo)EntityList.entityEggs.get(Integer.valueOf(EntityList.getEntityID(entitylivingbase)));
-
-            if (entitylist$entityegginfo != null) {
-                this.triggerAchievement(entitylist$entityegginfo.field_151513_e);
-            }
-
-            entitylivingbase.addToPlayerScore((EntityPlayerMP)(Object) this, this.scoreValue);
-        }
-
-        this.triggerAchievement(StatList.deathsStat);
-        this.func_175145_a(StatList.timeSinceDeathStat);
-        this.getCombatTracker().reset();
->>>>>>> d766edd2
     }
 
     @Override
