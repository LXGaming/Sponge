/*
 * This file is part of Sponge, licensed under the MIT License (MIT).
 *
 * Copyright (c) SpongePowered <https://www.spongepowered.org>
 * Copyright (c) contributors
 *
 * Permission is hereby granted, free of charge, to any person obtaining a copy
 * of this software and associated documentation files (the "Software"), to deal
 * in the Software without restriction, including without limitation the rights
 * to use, copy, modify, merge, publish, distribute, sublicense, and/or sell
 * copies of the Software, and to permit persons to whom the Software is
 * furnished to do so, subject to the following conditions:
 *
 * The above copyright notice and this permission notice shall be included in
 * all copies or substantial portions of the Software.
 *
 * THE SOFTWARE IS PROVIDED "AS IS", WITHOUT WARRANTY OF ANY KIND, EXPRESS OR
 * IMPLIED, INCLUDING BUT NOT LIMITED TO THE WARRANTIES OF MERCHANTABILITY,
 * FITNESS FOR A PARTICULAR PURPOSE AND NONINFRINGEMENT. IN NO EVENT SHALL THE
 * AUTHORS OR COPYRIGHT HOLDERS BE LIABLE FOR ANY CLAIM, DAMAGES OR OTHER
 * LIABILITY, WHETHER IN AN ACTION OF CONTRACT, TORT OR OTHERWISE, ARISING FROM,
 * OUT OF OR IN CONNECTION WITH THE SOFTWARE OR THE USE OR OTHER DEALINGS IN
 * THE SOFTWARE.
 */
package org.spongepowered.common.mixin.core.entity.player;

import static com.google.common.base.Preconditions.checkArgument;
import static com.google.common.base.Preconditions.checkNotNull;
import static com.google.common.base.Preconditions.checkState;

import com.flowpowered.math.vector.Vector3d;
import com.google.common.collect.Sets;
import net.minecraft.advancements.PlayerAdvancements;
import net.minecraft.block.state.IBlockState;
import net.minecraft.command.ICommandSender;
import net.minecraft.entity.Entity;
import net.minecraft.entity.EntityList;
import net.minecraft.entity.EntityLivingBase;
import net.minecraft.entity.IMerchant;
import net.minecraft.entity.SharedMonsterAttributes;
import net.minecraft.entity.ai.attributes.AttributeMap;
import net.minecraft.entity.ai.attributes.AttributeModifier;
import net.minecraft.entity.ai.attributes.IAttributeInstance;
import net.minecraft.entity.ai.attributes.ModifiableAttributeInstance;
import net.minecraft.entity.ai.attributes.RangedAttribute;
import net.minecraft.entity.item.EntityItem;
import net.minecraft.entity.passive.AbstractHorse;
import net.minecraft.entity.player.EntityPlayer;
import net.minecraft.entity.player.EntityPlayerMP;
import net.minecraft.inventory.ContainerChest;
import net.minecraft.inventory.IInventory;
import net.minecraft.inventory.Slot;
import net.minecraft.inventory.SlotCrafting;
import net.minecraft.item.ItemStack;
import net.minecraft.nbt.NBTTagCompound;
import net.minecraft.network.NetHandlerPlayServer;
import net.minecraft.network.play.client.CPacketClientSettings;
import net.minecraft.network.play.server.SPacketAnimation;
import net.minecraft.network.play.server.SPacketBlockChange;
import net.minecraft.network.play.server.SPacketCombatEvent;
import net.minecraft.network.play.server.SPacketEntityProperties;
import net.minecraft.network.play.server.SPacketSetSlot;
import net.minecraft.network.play.server.SPacketSpawnPosition;
import net.minecraft.network.play.server.SPacketUpdateHealth;
import net.minecraft.scoreboard.IScoreCriteria;
import net.minecraft.scoreboard.Score;
import net.minecraft.scoreboard.ScoreObjective;
import net.minecraft.scoreboard.Team;
import net.minecraft.server.MinecraftServer;
import net.minecraft.server.management.PlayerInteractionManager;
import net.minecraft.stats.StatBase;
import net.minecraft.stats.StatList;
import net.minecraft.stats.StatisticsManagerServer;
import net.minecraft.util.DamageSource;
import net.minecraft.util.EnumHand;
import net.minecraft.util.math.BlockPos;
import net.minecraft.util.text.ITextComponent;
import net.minecraft.util.text.TextComponentString;
import net.minecraft.world.GameRules;
import net.minecraft.world.GameType;
import net.minecraft.world.IInteractionObject;
import net.minecraft.world.WorldServer;
import org.objectweb.asm.Opcodes;
import org.spongepowered.api.Sponge;
import org.spongepowered.api.command.CommandSource;
import org.spongepowered.api.data.type.SkinPart;
import org.spongepowered.api.entity.living.player.Player;
import org.spongepowered.api.entity.living.player.User;
import org.spongepowered.api.entity.living.player.gamemode.GameMode;
import org.spongepowered.api.entity.living.player.tab.TabList;
import org.spongepowered.api.event.Cancellable;
import org.spongepowered.api.event.CauseStackManager;
import org.spongepowered.api.event.SpongeEventFactory;
import org.spongepowered.api.event.cause.Cause;
import org.spongepowered.api.event.entity.DestructEntityEvent;
import org.spongepowered.api.event.entity.living.humanoid.ChangeGameModeEvent;
import org.spongepowered.api.event.entity.living.humanoid.player.PlayerChangeClientSettingsEvent;
import org.spongepowered.api.item.inventory.Inventory;
import org.spongepowered.api.item.inventory.ItemStackSnapshot;
import org.spongepowered.api.item.inventory.entity.Hotbar;
import org.spongepowered.api.item.inventory.property.SlotIndex;
import org.spongepowered.api.item.inventory.query.QueryOperationTypes;
import org.spongepowered.api.item.inventory.transaction.SlotTransaction;
import org.spongepowered.api.profile.GameProfile;
import org.spongepowered.api.scoreboard.Scoreboard;
import org.spongepowered.api.service.user.UserStorageService;
import org.spongepowered.api.text.Text;
import org.spongepowered.api.text.channel.MessageChannel;
import org.spongepowered.api.text.chat.ChatType;
import org.spongepowered.api.text.chat.ChatVisibility;
import org.spongepowered.api.util.Tristate;
import org.spongepowered.api.world.WorldBorder;
import org.spongepowered.api.world.storage.WorldProperties;
import org.spongepowered.asm.mixin.Final;
import org.spongepowered.asm.mixin.Mixin;
import org.spongepowered.asm.mixin.Overwrite;
import org.spongepowered.asm.mixin.Shadow;
import org.spongepowered.asm.mixin.injection.At;
import org.spongepowered.asm.mixin.injection.Inject;
import org.spongepowered.asm.mixin.injection.ModifyVariable;
import org.spongepowered.asm.mixin.injection.Redirect;
import org.spongepowered.asm.mixin.injection.Slice;
import org.spongepowered.asm.mixin.injection.callback.CallbackInfo;
import org.spongepowered.asm.mixin.injection.callback.CallbackInfoReturnable;
import org.spongepowered.common.SpongeImpl;
<<<<<<< HEAD
import org.spongepowered.common.bridge.inventory.ContainerBridge;
import org.spongepowered.common.util.Constants;
=======
import org.spongepowered.common.data.manipulator.mutable.entity.SpongeGameModeData;
import org.spongepowered.common.data.manipulator.mutable.entity.SpongeJoinData;
import org.spongepowered.common.data.util.DataConstants;
>>>>>>> 67be7d7b
import org.spongepowered.common.data.util.NbtDataUtil;
import org.spongepowered.common.entity.living.human.EntityHuman;
import org.spongepowered.common.entity.player.tab.SpongeTabList;
import org.spongepowered.common.event.ShouldFire;
import org.spongepowered.common.event.SpongeCommonEventFactory;
import org.spongepowered.common.event.tracking.PhaseContext;
import org.spongepowered.common.event.tracking.PhaseTracker;
import org.spongepowered.common.event.tracking.phase.entity.BasicEntityContext;
import org.spongepowered.common.event.tracking.phase.entity.EntityPhase;
import org.spongepowered.common.interfaces.IMixinCommandSender;
import org.spongepowered.common.interfaces.IMixinCommandSource;
import org.spongepowered.common.interfaces.IMixinServerScoreboard;
import org.spongepowered.common.interfaces.IMixinSubject;
import org.spongepowered.common.interfaces.IMixinTeam;
import org.spongepowered.common.bridge.entity.EntityBridge;
import org.spongepowered.common.bridge.entity.player.PlayerEntityBridge;
import org.spongepowered.common.bridge.entity.player.ServerPlayerEntityBridge;
import org.spongepowered.common.interfaces.network.IMixinNetHandlerPlayServer;
<<<<<<< HEAD
import org.spongepowered.common.interfaces.world.ServerWorldBridge;
=======
import org.spongepowered.common.interfaces.text.IMixinTitle;
import org.spongepowered.common.interfaces.world.IMixinWorldServer;
>>>>>>> 67be7d7b
import org.spongepowered.common.item.inventory.util.ItemStackUtil;
import org.spongepowered.common.service.user.SpongeUserStorageService;
import org.spongepowered.common.text.SpongeTexts;
import org.spongepowered.common.text.chat.ChatUtil;
import org.spongepowered.common.util.LocaleCache;
import org.spongepowered.common.util.NetworkUtil;
import org.spongepowered.common.util.SkinUtil;
import org.spongepowered.common.util.VecHelper;
import org.spongepowered.common.world.border.PlayerOwnBorderListener;

import java.util.Collection;
import java.util.Iterator;
import java.util.Locale;
import java.util.Optional;
import java.util.Set;

import javax.annotation.Nullable;

@Mixin(EntityPlayerMP.class)
public abstract class MixinEntityPlayerMP extends MixinEntityPlayer implements IMixinSubject, ServerPlayerEntityBridge, IMixinCommandSender,
        IMixinCommandSource {

    @Shadow @Final public MinecraftServer server;
    @Shadow @Final public PlayerInteractionManager interactionManager;
    @Shadow @Final private PlayerAdvancements advancements;
    @Shadow private String language;
    @Shadow public NetHandlerPlayServer connection;
    @Shadow public int lastExperience;
    @Shadow private EntityPlayer.EnumChatVisibility chatVisibility = EntityPlayer.EnumChatVisibility.FULL;
    @Shadow private boolean chatColours;
    @Shadow public boolean queuedEndExit;
    @Shadow private float lastHealth;
    @Shadow private int lastFoodLevel;
    @Shadow public boolean isChangingQuantityOnly;

    @Shadow public abstract Entity getSpectatingEntity();
    @Shadow public abstract void setSpectatingEntity(Entity entity);
    @Shadow public abstract void sendPlayerAbilities();
    @Shadow @Override public abstract void takeStat(StatBase stat);
    @Shadow public abstract StatisticsManagerServer getStatFile();
    @Shadow public abstract void displayGUIChest(IInventory chestInventory);
    @Shadow public abstract void displayGui(IInteractionObject guiOwner);
    @Shadow public abstract void openGuiHorseInventory(AbstractHorse horse, IInventory horseInventory);

    // Inventory
    @Shadow public abstract void closeScreen();
    @Shadow private int currentWindowId;
    @Shadow private void getNextWindowId() { }

    @Shadow public abstract void closeContainer();

    @Shadow public abstract WorldServer getServerWorld();

    @Shadow protected abstract boolean canPlayersAttack();

    public int newExperience = 0;
    public int newLevel = 0;
    public int newTotalExperience = 0;
    public boolean keepsLevel = false;
    private boolean sleepingIgnored;
    // Used to restore original item received in a packet after canceling an event
    private ItemStack packetItem;

    @Nullable private User user = getUserObject();

    private Set<SkinPart> skinParts = Sets.newHashSet();
    private int impl$viewDistance;
    private TabList tabList = new SpongeTabList((EntityPlayerMP) (Object) this);

    private GameType pendingGameType;

    private Scoreboard spongeScoreboard = Sponge.getGame().getServer().getServerScoreboard().get();
    @Nullable private EntityPlayerMP delegate;

    @Nullable private Vector3d velocityOverride = null;
    private boolean healthScaling = false;
    private double healthScale = 20;

    @Override
    public void spongeImpl$writeToSpongeCompound(final NBTTagCompound compound) {
        super.spongeImpl$writeToSpongeCompound(compound);
        if (this.healthScaling) {
            compound.setDouble(NbtDataUtil.HEALTH_SCALE, this.healthScale);
        }
    }

    @Override
    public void spongeImpl$readFromSpongeCompound(final NBTTagCompound compound) {
        super.spongeImpl$readFromSpongeCompound(compound);
        if (compound.hasKey(NbtDataUtil.HEALTH_SCALE, NbtDataUtil.TAG_DOUBLE)) {
            this.healthScaling = true;
            this.healthScale = compound.getDouble(NbtDataUtil.HEALTH_SCALE);
        }
    }

    @Nullable private WorldBorder worldBorder;
    private final PlayerOwnBorderListener borderListener = new PlayerOwnBorderListener((EntityPlayerMP) (Object) this);

    @Inject(method = "removeEntity", at = @At(value = "INVOKE",
            target = "Lnet/minecraft/network/NetHandlerPlayServer;sendPacket(Lnet/minecraft/network/Packet;)V"))
    private void onRemoveEntity(final Entity entityIn, final CallbackInfo ci) {
        if (entityIn instanceof EntityHuman) {
            ((EntityHuman) entityIn).onRemovedFrom((EntityPlayerMP) (Object) this);
        }
    }

    private boolean keepInventory = false;

    @Override
    public boolean keepInventory() {
        return this.keepInventory;
    }

    /**
     * @author blood - May 12th, 2016
     * @author gabizou - June 3rd, 2016
     *
     * @reason SpongeForge requires an overwrite so we do it here instead. This handles player death events.
     */
    @Override
    @Overwrite
    public void onDeath(final DamageSource cause) {
        // Sponge start
        final boolean isMainThread = Sponge.isServerAvailable() && Sponge.getServer().isMainThread();
        final Optional<DestructEntityEvent.Death> optEvent = SpongeCommonEventFactory.callDestructEntityEventDeath((EntityPlayerMP) (Object) this, cause, isMainThread);
        if (optEvent.map(Cancellable::isCancelled).orElse(true)) {
            return;
        }
        final DestructEntityEvent.Death event = optEvent.get();

        // Double check that the PhaseTracker is already capturing the Death phase
        final boolean tracksEntityDeaths;
        if (isMainThread && !this.world.isRemote) {
            tracksEntityDeaths = PhaseTracker.getInstance().getCurrentState().tracksEntityDeaths();
        } else {
            tracksEntityDeaths = false;
        }
        try (final PhaseContext<?> context = createContextForDeath(cause, tracksEntityDeaths)) {
            if (context != null) {
                context.buildAndSwitch();
            }
            // Sponge end

            final boolean flag = this.world.getGameRules().getBoolean("showDeathMessages");
            this.connection.sendPacket(new SPacketCombatEvent(this.getCombatTracker(), SPacketCombatEvent.Event.ENTITY_DIED, flag));

            if (flag) {
                final Team team = this.getTeam();

                if (team != null && team.getDeathMessageVisibility() != Team.EnumVisible.ALWAYS) {
                    if (team.getDeathMessageVisibility() == Team.EnumVisible.HIDE_FOR_OTHER_TEAMS) {
                        this.server.getPlayerList()
                            .sendMessageToAllTeamMembers((EntityPlayerMP) (Object) this, this.getCombatTracker().getDeathMessage());
                    } else if (team.getDeathMessageVisibility() == Team.EnumVisible.HIDE_FOR_OWN_TEAM) {
                        this.server.getPlayerList()
                            .sendMessageToTeamOrAllPlayers((EntityPlayerMP) (Object) this, this.getCombatTracker().getDeathMessage());
                    }
                } else {
                    this.server.getPlayerList().sendMessage(this.getCombatTracker().getDeathMessage());
                }
            }

            this.spawnShoulderEntities();

            // Ignore keepInventory GameRule instead use keepInventory from Event
            if (!event.getKeepInventory() && !this.isSpectator()) {
                this.destroyVanishingCursedItems();
                this.inventory.dropAllItems();
            }

            for (final ScoreObjective scoreobjective : this.getWorldScoreboard().getObjectivesFromCriteria(IScoreCriteria.DEATH_COUNT)) {
                final Score score = this.getWorldScoreboard().getOrCreateScore(this.getName(), scoreobjective);
                score.incrementScore();
            }

            final EntityLivingBase entitylivingbase = this.getAttackingEntity();

            if (entitylivingbase != null) {
                final EntityList.EntityEggInfo entitylist$entityegginfo = EntityList.ENTITY_EGGS.get(EntityList.getKey(entitylivingbase));

                if (entitylist$entityegginfo != null) {
                    this.addStat(entitylist$entityegginfo.entityKilledByStat);
                }

                entitylivingbase.awardKillScore((EntityPlayerMP) (Object) this, this.scoreValue, cause);
            }

            this.addStat(StatList.DEATHS);
            this.takeStat(StatList.TIME_SINCE_DEATH);
            this.extinguish();
            this.setFlag(0, false);
            this.getCombatTracker().reset();

            this.keepInventory = event.getKeepInventory();
        } // Sponge - brackets
    }

    @Nullable
    private PhaseContext<?> createContextForDeath(final DamageSource cause, final boolean tracksEntityDeaths) {
        return !tracksEntityDeaths
               ? EntityPhase.State.DEATH.createPhaseContext()
                   .source(this)
                   .setDamageSource((org.spongepowered.api.event.cause.entity.damage.source.DamageSource) cause)
               : null;
    }

    @Inject(method = "copyFrom", at = @At("HEAD"))
    private void onClonePlayer(final EntityPlayerMP oldPlayer, final boolean respawnFromEnd, final CallbackInfo ci) {
        // Copy over sponge data from the old player.
        // Allows plugins to specify data that persists after players respawn.
        final EntityBridge oldEntity = (EntityBridge) oldPlayer;
        final NBTTagCompound old = oldEntity.getEntityData();
        if (old.hasKey(NbtDataUtil.SPONGE_DATA)) {
            this.getEntityData().setTag(NbtDataUtil.SPONGE_DATA, old.getCompoundTag(NbtDataUtil.SPONGE_DATA));
            this.spongeImpl$readFromSpongeCompound(this.getSpongeData());
        }
    }

    @Redirect(method = "copyFrom", at = @At(value = "INVOKE", target = "Lnet/minecraft/world/GameRules;getBoolean(Ljava/lang/String;)Z"))
    private boolean keepInventory(final GameRules gameRules, final String key, final EntityPlayerMP corpse, final boolean keepEverything) {
        final boolean keep = ((PlayerEntityBridge) corpse).keepInventory(); // Override Keep Inventory GameRule?
        if (!keep) {
            // Copy corpse inventory to respawned player
            this.inventory.copyInventory(corpse.inventory);
            // Clear corpse so that mods do not copy from it again
            corpse.inventory.clear();
        }
        return keep;
    }

    @Override
    public ServerWorldBridge getMixinWorld() {
        return ((ServerWorldBridge) this.world);
    }

    /* // gabizou comment - Due to forge changes, this is now required to be injected/overwritten
       // in either SpongeForge or SpongeVanilla respectively due to the signature change from Forge.
       // The logic is still being processed as normal in vanilla, just the actual method calls are
       // per project, and not in common.
     * @author blood - May 30th, 2016
     * @author gabizou - May 31st, 2016 - Update for 1.9.4 changes
     *
     * @reason - adjusted to support {@link MoveEntityEvent.Teleport}
     *
     * @param dimensionId The id of target dimension.
     *
    @Nullable
    @Override
    @Overwrite
    public Entity changeDimension(int dimensionId) {
        return EntityUtil.teleportPlayerToDimension((EntityPlayerMP)(Object) this, dimensionId);
    }
    */

    /**
     * @author Aaron1101 August 11th, 2018
     * @reason Wrap the method in a try-with-resources for a EntityPhase.State.PLAYER_WAKE_UP
     */
    @Override
    @Overwrite
    public void wakeUpPlayer(final boolean immediately, final boolean updateWorldFlag, final boolean setSpawn) {
        // Sponge start - enter phase
        try (final BasicEntityContext basicEntityContext = EntityPhase.State.PLAYER_WAKE_UP.createPhaseContext()
                .source(this)
                .addCaptures()) {
            basicEntityContext.buildAndSwitch();
            // Sponge end

            if (this.isPlayerSleeping()) {
                this.getServerWorld().getEntityTracker()
                        .sendToTrackingAndSelf((Entity) (Object) this, new SPacketAnimation((Entity) (Object) this, 2)); // Sponge - cast to Entity
            }

            super.wakeUpPlayer(immediately, updateWorldFlag, setSpawn);

            if (this.connection != null) {
                this.connection.setPlayerLocation(this.posX, this.posY, this.posZ, this.rotationYaw, this.rotationPitch);
            }
        } // Sponge - add bracket to close 'try' block
    }

    @Override
    public void forceRecreateUser() {
        final UserStorageService service = SpongeImpl.getGame().getServiceManager().provideUnchecked(UserStorageService.class);
        if (!(service instanceof SpongeUserStorageService)) {
            SpongeImpl.getLogger().error("Not re-creating User object for player {}, as UserStorageServer has been replaced with {}", this.getName(), service);
        } else {
            this.user = ((SpongeUserStorageService) service).forceRecreateUser((GameProfile) this.getGameProfile());
        }
    }

    @Override
    public Optional<User> getBackingUser() {
        // may be null during initialization, mainly used to avoid potential stack overflow with #getUserObject
        return Optional.ofNullable(this.user);
    }

    @Override
    public User getUserObject() {
        final UserStorageService service = SpongeImpl.getGame().getServiceManager().provideUnchecked(UserStorageService.class);
        if (this.isFake) { // Fake players are recogizeable through the field set up with isFake.
            return service.getOrCreate(SpongeUserStorageService.FAKEPLAYER_PROFILE);
        }
        return service.getOrCreate((GameProfile) this.getGameProfile());
    }

    // Post before the player values are updated
    @SuppressWarnings("ConstantConditions")
    @Inject(method = "handleClientSettings", at = @At("HEAD"))
    private void postClientSettingsEvent(final CPacketClientSettings packet, final CallbackInfo ci) {
        if (ShouldFire.PLAYER_CHANGE_CLIENT_SETTINGS_EVENT) {
            final CauseStackManager csm = Sponge.getCauseStackManager();
            csm.pushCause(this);
            try {
                final Cause cause = csm.getCurrentCause();
                final Set<SkinPart> skinParts = SkinUtil.fromFlags(packet.getModelPartFlags());
                final Locale locale = LocaleCache.getLocale(packet.getLang());
                final ChatVisibility visibility = (ChatVisibility) (Object) packet.getChatVisibility();
                final PlayerChangeClientSettingsEvent event = SpongeEventFactory.createPlayerChangeClientSettingsEvent(cause, visibility, skinParts,
                    locale, (Player) this, packet.isColorsEnabled(), packet.view);
                SpongeImpl.postEvent(event);
            } finally {
                csm.popCause();
            }
        }
    }

    @Inject(method = "handleClientSettings", at = @At("RETURN"))
    private void impl$updateSkinFromPacket(final CPacketClientSettings packet, final CallbackInfo ci) {
        this.skinParts = SkinUtil.fromFlags(packet.getModelPartFlags()); // Returned set is immutable
        this.impl$viewDistance = packet.view;
    }

    /**
     * @author simon816 - 14th November, 2016
     *
     * @reason Redirect messages sent to the player to fire a message event. Once the
     * event is handled, it will send the message to
     * {@link Player#sendMessage(ChatType, Text)}.
     *
     * @param component The message
     */
    @Overwrite
    public void sendMessage(final ITextComponent component) {
        if (this.isFake) {
            // Don't bother sending messages to fake players
            return;
        }
        ChatUtil.sendMessage(component, MessageChannel.fixed((Player) this), (CommandSource) this.server, false);
    }

    /**
     * @author Minecrell - August 22nd, 2016
     * @reason Use InetSocketAddress#getHostString() where possible (instead of
     *     inspecting SocketAddress#toString()) to support IPv6 addresses
     */
    @Overwrite
    public String getPlayerIP() {
        return NetworkUtil.getHostString(this.connection.netManager.getRemoteAddress());
    }

    @Override
    public String getSubjectCollectionIdentifier() {
        return ((IMixinSubject) this.user).getSubjectCollectionIdentifier();
    }

    @Override
    public String getIdentifier() {
        return this.user.getIdentifier();
    }

    @Override
    public Tristate permDefault(final String permission) {
        return ((IMixinSubject) this.user).permDefault(permission);
    }

    @Override
    public void refreshXpHealthAndFood() {
        this.lastExperience = -1;
        this.lastHealth = -1.0F;
        this.lastFoodLevel = -1;
        refreshScaledHealth();
    }

    @Override
    public void setPacketItem(final ItemStack itemstack) {
        this.packetItem = itemstack;
    }

    @Override
    public void refreshExp() {
        this.lastExperience = -1;
    }

    @Override
    public void restorePacketItem(final EnumHand hand) {
        if (this.packetItem.isEmpty()) {
            return;
        }

        this.isChangingQuantityOnly = true;
        this.setHeldItem(hand, this.packetItem);
        final Slot slot = this.openContainer.getSlotFromInventory(this.inventory, this.inventory.currentItem);
        this.openContainer.detectAndSendChanges();
        this.isChangingQuantityOnly = false;
        // force client itemstack update if place event was cancelled
        this.connection.sendPacket(new SPacketSetSlot(this.openContainer.windowId, slot.slotNumber, this.packetItem));
    }

    @Override
<<<<<<< HEAD
=======
    public Optional<Container> getOpenInventory() {
        return Optional.ofNullable((Container) this.openContainer);
    }

    @Override
    public Optional<Container> openInventory(Inventory inventory) throws IllegalArgumentException {
        return this.openInventory(inventory, null);
    }

    @SuppressWarnings({"unchecked", "ConstantConditions", "rawtypes"})
    @Override
    public Optional<Container> openInventory(Inventory inventory, Text displayName) {
        if (((IMixinContainer) this.openContainer).isInUse()) {
            Cause cause = Sponge.getCauseStackManager().getCurrentCause();
            SpongeImpl.getLogger().warn("This player is currently modifying an open container. This action will be delayed.");
            Sponge.getScheduler().createTaskBuilder().delayTicks(0).execute(() -> {
                try (StackFrame frame = Sponge.getCauseStackManager().pushCauseFrame()) {
                    cause.all().forEach(frame::pushCause);
                    cause.getContext().asMap().forEach((key, value) -> frame.addContext(((EventContextKey) key), value));
                    this.closeInventory(); // Cause close event first. So cursor item is not lost.
                    this.openInventory(inventory); // Then open the inventory
                }
            }).submit(SpongeImpl.getPlugin());
            return this.getOpenInventory();
        }
        return Optional.ofNullable((Container) SpongeCommonEventFactory.displayContainer((EntityPlayerMP) (Object) this, inventory, displayName));
    }

    @SuppressWarnings({"unchecked", "rawtypes"})
    @Override
    public boolean closeInventory() throws IllegalArgumentException {
        if (((IMixinContainer) this.openContainer).isInUse()) {
            Cause cause = Sponge.getCauseStackManager().getCurrentCause();
            SpongeImpl.getLogger().warn("This player is currently modifying an open container. This action will be delayed.");
            Sponge.getScheduler().createTaskBuilder().delayTicks(0).execute(() -> {
                try (StackFrame frame = Sponge.getCauseStackManager().pushCauseFrame()) {
                    cause.all().forEach(frame::pushCause);
                    cause.getContext().asMap().forEach((key, value) -> frame.addContext(((EventContextKey) key), value));
                    closeInventory();
                }
            }).submit(SpongeImpl.getPlugin());
            return false;
        }
        // Create Close_Window to capture item drops
        try (PhaseContext<?> ctx = PacketPhase.General.CLOSE_WINDOW.createPhaseContext()
                .source(this)
                .packetPlayer(((EntityPlayerMP)(Object) this))
                .openContainer(this.openContainer)
                // intentionally missing the lastCursor to not double throw close event
                ) {
            ctx.buildAndSwitch();
            ItemStackSnapshot cursor = ItemStackUtil.snapshotOf(this.inventory.getItemStack());
            return !SpongeCommonEventFactory.callInteractInventoryCloseEvent(this.openContainer, (EntityPlayerMP) (Object) this, cursor, cursor, false).isCancelled();
        }
    }

    @Override
    public void setScoreboard(Scoreboard scoreboard) {
        if (this.delegate != null) {
            ((Player) this.delegate).setScoreboard(scoreboard);
            return;
        }
        if (scoreboard == null) {
            scoreboard = Sponge.getGame().getServer().getServerScoreboard().get();
        }
        this.getMixinScoreboard().removePlayer((EntityPlayerMP) (Object) this, true);
        this.spongeScoreboard = scoreboard;
        this.getMixinScoreboard().addPlayer((EntityPlayerMP) (Object) this, true);
    }

    @Override
>>>>>>> 67be7d7b
    public void initScoreboard() {
        this.getMixinScoreboard().addPlayer((EntityPlayerMP) (Object) this, true);
    }

    @Override
    public void setScoreboardOnRespawn(final Scoreboard scoreboard) {
        this.spongeScoreboard = scoreboard;
        this.getMixinScoreboard().addPlayer((EntityPlayerMP) (Object) this, false);
    }

    @Override
    public void removeScoreboardOnRespawn() {
        this.getMixinScoreboard().removePlayer((EntityPlayerMP) (Object) this, false);
    }

    @Override
    public MessageChannel getDeathMessageChannel() {
        final EntityPlayerMP player = (EntityPlayerMP) (Object) this;
        if (player.world.getGameRules().getBoolean("showDeathMessages")) {
            @Nullable final Team team = player.getTeam();

            if (team != null && team.getDeathMessageVisibility() != Team.EnumVisible.ALWAYS) {
                if (team.getDeathMessageVisibility() == Team.EnumVisible.HIDE_FOR_OTHER_TEAMS) {
                    return ((IMixinTeam) team).getTeamChannel(player);
                } else if (team.getDeathMessageVisibility() == Team.EnumVisible.HIDE_FOR_OWN_TEAM) {
                    return ((IMixinTeam) team).getNonTeamChannel();
                }
            } else {
                return ((Player) this).getMessageChannel();
            }
        }

        return MessageChannel.TO_NONE;
    }

    @Override
    public net.minecraft.scoreboard.Scoreboard getWorldScoreboard() {
        return (net.minecraft.scoreboard.Scoreboard) this.getScoreboard();
    }

<<<<<<< HEAD
=======
    @Override
    public Scoreboard getScoreboard() {
        if (this.delegate != null) {
            return ((Player) this.delegate).getScoreboard();
        }
        return this.spongeScoreboard;
    }

    private IMixinServerScoreboard getMixinScoreboard() {
        return (IMixinServerScoreboard) this.getScoreboard();
    }

    @Override
    public void kick() {
        kick(Text.of(SpongeImpl.getGame().getRegistry().getTranslationById("disconnect.disconnected").get()));
    }

    @Override
    public void kick(Text message) {
        final ITextComponent component = SpongeTexts.toComponent(message);
        PlayerKickHelper.kickPlayer((EntityPlayerMP) (Object) this, component);
    }

    @Override
    public void playSound(SoundType sound, SoundCategory category, Vector3d position, double volume) {
        this.playSound(sound, category, position, volume, 1);
    }

    @Override
    public void playSound(SoundType sound, SoundCategory category, Vector3d position, double volume, double pitch) {
        this.playSound(sound, category, position, volume, pitch, 0);
    }

    @Override
    public void playSound(SoundType sound, SoundCategory category, Vector3d position, double volume, double pitch, double minVolume) {
        SoundEvent event;
        try {
            // Check if the event is registered (ie has an integer ID)
            event = SoundEvents.getRegisteredSoundEvent(sound.getId());
        } catch (IllegalStateException e) {
            // Otherwise send it as a custom sound
            this.connection.sendPacket(new SPacketCustomSound(sound.getId(), (net.minecraft.util.SoundCategory) (Object) category,
                    position.getX(), position.getY(), position.getZ(), (float) Math.max(minVolume, volume), (float) pitch));
            return;
        }

        this.connection.sendPacket(new SPacketSoundEffect(event, (net.minecraft.util.SoundCategory) (Object) category, position.getX(),
                position.getY(), position.getZ(), (float) Math.max(minVolume, volume), (float) pitch));
    }

    @Override
    public void stopSounds() {
        stopSounds0(null, null);
    }

    @Override
    public void stopSounds(SoundType sound) {
        stopSounds0(checkNotNull(sound, "sound"), null);
    }

    @Override
    public void stopSounds(SoundCategory category) {
        stopSounds0(null, checkNotNull(category, "category"));
    }

    @Override
    public void stopSounds(SoundType sound, SoundCategory category) {
        stopSounds0(checkNotNull(sound, "sound"), checkNotNull(category, "category"));
    }

    private void stopSounds0(@Nullable SoundType sound, @Nullable SoundCategory category) {
        this.connection.sendPacket(SoundEffectHelper.createStopSoundPacket(sound, category));
    }

    @Override
    public void playRecord(Vector3i position, RecordType recordType) {
        playRecord0(position, checkNotNull(recordType, "recordType"));
    }

    @Override
    public void stopRecord(Vector3i position) {
        playRecord0(position, null);
    }

    private void playRecord0(Vector3i position, @Nullable RecordType recordType) {
        this.connection.sendPacket(SpongeRecordType.createPacket(position, recordType));
    }

    @Override
    public void sendResourcePack(ResourcePack pack) {
        SPacketResourcePackSend packet = new SPacketResourcePackSend();
        ((IMixinPacketResourcePackSend) packet).setResourcePack(pack);
        this.connection.sendPacket(packet);
    }

>>>>>>> 67be7d7b
    @Inject(method = "markPlayerActive()V", at = @At("HEAD"))
    private void onPlayerActive(final CallbackInfo ci) {
        ((IMixinNetHandlerPlayServer) this.connection).resendLatestResourcePackRequest();
    }

    @Override
    public CommandSource asCommandSource() {
        return (CommandSource) this;
    }

    @Override
    public ICommandSender asICommandSender() {
        return (ICommandSender) this;
    }

    @Override
    public void setImplVelocity(final Vector3d velocity) {
        super.setImplVelocity(velocity);
        this.velocityOverride = null;
    }

    @Override
    public void setVelocityOverride(@Nullable final Vector3d velocity) {
        this.velocityOverride = velocity;
    }

    @SuppressWarnings("ConstantConditions")
    @Inject(method = "setGameType(Lnet/minecraft/world/GameType;)V", at = @At("HEAD"), cancellable = true)
    private void spongeImpl$onSetGameTypeThrowEvent(final GameType gameType, final CallbackInfo ci) {
        if (ShouldFire.CHANGE_GAME_MODE_EVENT_TARGET_PLAYER) {
            try (final CauseStackManager.StackFrame frame = Sponge.getCauseStackManager().pushCauseFrame()) {
                frame.pushCause(this);
                final ChangeGameModeEvent.TargetPlayer event =
                    SpongeEventFactory.createChangeGameModeEventTargetPlayer(frame.getCurrentCause(),
                        (GameMode) (Object) this.interactionManager.getGameType(), (GameMode) (Object) gameType, (Player) this);
                SpongeImpl.postEvent(event);
                if (event.isCancelled()) {
                    ci.cancel();
                }
                this.pendingGameType = (GameType) (Object) event.getGameMode();
            }

        }
    }

    /**
     * This injector must appear <b>after</b> {@link #spongeImpl$onSetGameTypeThrowEvent} since it
     * assigns the {@link #pendingGameType} returned by the event to the actual
     * local variable in the method.
     */
    @ModifyVariable(method = "setGameType(Lnet/minecraft/world/GameType;)V", at = @At(value = "HEAD", remap = false), argsOnly = true)
    private GameType spongeImpl$assignPendingGameType(final GameType gameType) {
        return this.pendingGameType;
    }

    @Redirect(method = "onDeath", at = @At(value = "INVOKE",
            target = "Lnet/minecraft/world/GameRules;getBoolean(Ljava/lang/String;)Z", ordinal = 0))
    private boolean spongeImpl$SuppressDeathMessageDueToPriorEvent(final GameRules gameRules, final String gameRule) {
        return false; // Suppress death messages since this is handled together with the event calling
    }

    @Override
    public void setTargetedLocation(@Nullable final Vector3d vec) {
        super.setTargetedLocation(vec);
        this.connection.sendPacket(new SPacketSpawnPosition(VecHelper.toBlockPos(this.getTargetedLocation())));
    }

    @Override
    @Nullable
    public Text getDisplayNameText() {
        return Text.of(getName());
    }

    @Override
    public void setDisplayName(@Nullable final Text displayName) {
        // Do nothing
    }

    @Override
    public void sendBlockChange(final BlockPos pos, final IBlockState state) {
        final SPacketBlockChange packet = new SPacketBlockChange();
        packet.blockPosition = pos;
        packet.blockState = state;
        this.connection.sendPacket(packet);
    }

    /**
     * @author gabizou, April 7th, 2016
     *
     * Technically an overwrite of {@link EntityPlayer#dropItem(boolean)}
     * @param dropAll
     * @return
     */
    @Override
    @Nullable
    public EntityItem dropItem(final boolean dropAll) {
        final ItemStack currentItem = this.inventory.getCurrentItem();
        if (currentItem.isEmpty()) {
            return null;
        }

        // Add SlotTransaction to PlayerContainer
        final org.spongepowered.api.item.inventory.Slot slot = ((Inventory) this.inventoryContainer)
                .query(QueryOperationTypes.INVENTORY_TYPE.of(Hotbar.class))
                .query(QueryOperationTypes.INVENTORY_PROPERTY.of(SlotIndex.of(this.inventory.currentItem)));
        final ItemStackSnapshot originalItem = ItemStackUtil.snapshotOf(currentItem);
        final ItemStack itemToDrop = this.inventory.decrStackSize(this.inventory.currentItem, dropAll && !currentItem.isEmpty() ? currentItem.getCount() : 1);
        ((ContainerBridge) this.inventoryContainer).bridge$getCapturedSlotTransactions().add(new SlotTransaction(slot, originalItem, ItemStackUtil.snapshotOf(this.inventory.getCurrentItem())));

        return this.dropItem(itemToDrop, false, true);
    }

    @Override
    public void stopActiveHand() { // stopActiveHand
        // Our using item state is probably desynced from the client (e.g. from the initial air interaction of a bow being cancelled).
        // We need to re-send the player's inventory to overwrite any client-side inventory changes that may have occured as a result
        // of the client (but not the server) calling Item#onPlayerStoppedUsing (which in the case of a bow, removes one arrow from the inventory).
        if (this.activeItemStack.isEmpty()) {
            ((EntityPlayerMP) (Object) this).sendContainerToPlayer(((EntityPlayerMP) (Object) this).inventoryContainer);
        }
        super.stopActiveHand();
    }

    @Inject(method = "closeContainer", at = @At("RETURN"))
    private void onCloseContainer(final CallbackInfo ci) {
        final ContainerBridge mixinContainer = (ContainerBridge) this.openContainer;
        // Safety measure to avoid memory leaks as mods may call this directly
        if (mixinContainer.capturingInventory()) {
            mixinContainer.setCaptureInventory(false);
            mixinContainer.bridge$getCapturedSlotTransactions().clear();
        }
    }

    @Inject(method = "displayGUIChest", at = @At(value = "FIELD", target = "Lnet/minecraft/entity/player/EntityPlayerMP;openContainer:Lnet/minecraft/inventory/Container;", opcode = Opcodes.PUTFIELD, ordinal = 1, shift = At.Shift.AFTER))
    private void onSetContainer(final IInventory chestInventory, final CallbackInfo ci) {
        if (!(chestInventory instanceof IInteractionObject) && this.openContainer instanceof ContainerChest && this.isSpectator()) {
            SpongeImpl.getLogger().warn("Opening fallback ContainerChest for inventory '{}'. Most API inventory methods will not be supported", chestInventory);
            ((ContainerBridge) this.openContainer).setSpectatorChest(true);
        }
    }

    @Override
    public PlayerOwnBorderListener getWorldBorderListener() {
        return this.borderListener;
    }


    /**
     * Send SlotCrafting updates to client for custom recipes.
     *
     * @author Faithcaio - 31.12.2016
     * @reason Vanilla is not updating the Client when Slot is SlotCrafting - this is an issue when plugins register new recipes
     */
    @Inject(method = "sendSlotContents", at = @At("HEAD"))
    private void sendSlotContents(
        final net.minecraft.inventory.Container containerToSend, final int slotInd, final ItemStack stack, final CallbackInfo ci) {
        if (containerToSend.getSlot(slotInd) instanceof SlotCrafting) {
            this.connection.sendPacket(new SPacketSetSlot(containerToSend.windowId, slotInd, stack));
        }
    }

    @Redirect(method = "onUpdateEntity",
            at = @At(
                    value = "INVOKE",
                    target = "Lnet/minecraft/entity/player/EntityPlayerMP;getHealth()F"
            ),
            slice =  @Slice(
                    from = @At(
                            value = "FIELD",
                            target = "Lnet/minecraft/entity/player/EntityPlayerMP;lastHealth:F"
                    ),
                    to = @At(
                            value = "INVOKE",
                            target = "Lnet/minecraft/network/play/server/SPacketUpdateHealth;<init>(FIF)V"
                    )
            )
    )
    private float spongeGetScaledHealthForPacket(final EntityPlayerMP entityPlayerMP) {
        return getInternalScaledHealth();
    }

    @Inject(method = "onUpdateEntity", at = @At(value = "INVOKE", target = "Lnet/minecraft/entity/player/EntityPlayerMP;getTotalArmorValue()I", ordinal = 0))
    private void updateHealthPriorToArmor(final CallbackInfo ci) {
        refreshScaledHealth();
    }

    @Override
    public void setHealthScale(final double scale) {
        checkArgument(scale > 0, "Health scale must be greater than 0!");
        checkArgument(scale < Float.MAX_VALUE, "Health scale cannot exceed Float.MAX_VALUE!");
        this.healthScale = scale;
        this.healthScaling = true;
        refreshScaledHealth();
    }

    @Override
    public void refreshScaledHealth() {
        // We need to use the dirty instances to signify that the player needs to ahve it updated, instead
        // of modifying the attribute instances themselves, we bypass other potentially detrimental logi
        // that would otherwise break the actual health scaling.
        final Set<IAttributeInstance> dirtyInstances = ((AttributeMap) this.getAttributeMap()).getDirtyInstances();
        injectScaledHealth(dirtyInstances, true);

        // Send the new information to the client.
        sendHealthUpdate();
        this.connection.sendPacket(new SPacketEntityProperties(this.getEntityId(), dirtyInstances));
        // Reset the dirty instances since they've now been manually updated on the client.
        dirtyInstances.clear();

    }

    private void sendHealthUpdate() {
        this.connection.sendPacket(new SPacketUpdateHealth(getInternalScaledHealth(), getFoodStats().getFoodLevel(), getFoodStats().getSaturationLevel()));
    }

    @Override
    public void injectScaledHealth(final Collection<IAttributeInstance> set, final boolean force) {
        if (!this.healthScaling && !force) {
            return;
        }
        // We need to remove the existing attribute instance for max health, since it's not always going to be the
        // same as SharedMonsterAttributes.MAX_HEALTH
        @Nullable Collection<AttributeModifier> modifiers = null;
        boolean foundMax = false; // Sometimes the max health isn't modified and no longer dirty
        for (final Iterator<IAttributeInstance> iter = set.iterator(); iter.hasNext(); ) {
            final IAttributeInstance dirtyInstance = iter.next();
            if ("generic.maxHealth".equals(dirtyInstance.getAttribute().getName())) {
                foundMax = true;
                modifiers = dirtyInstance.getModifiers();
                iter.remove();
                break;
            }
        }
        if (!foundMax) {
            // Means we didn't find the max health attribute and need to fetch the modifiers from
            // the cached map because it wasn't marked dirty for some reason
            modifiers = this.getEntityAttribute(SharedMonsterAttributes.MAX_HEALTH).getModifiers();
        }

        // We now re-create a new ranged attribute for our desired max health
        final RangedAttribute maxHealth =
            new RangedAttribute(null, "generic.maxHealth", this.healthScaling ? this.healthScale : getMaxHealth(), 0.0D, Float.MAX_VALUE);
        maxHealth.setDescription("Max Health");
        maxHealth.setShouldWatch(true); // needs to be watched

        final ModifiableAttributeInstance attribute = new ModifiableAttributeInstance(this.getAttributeMap(), maxHealth);

        if (!modifiers.isEmpty()) {
            modifiers.forEach(attribute::applyModifier);
        }
        set.add(attribute);

    }

    @Override
    public double getHealthScale() {
        return this.healthScale;
    }

    private float cachedHealth = -1;
    private float cachedScaledHealth = -1;

    @Override
    public float getInternalScaledHealth() {
        if (this.healthScaling) {
            // Micro-optimization so we don't have to recalculate it all the time
            if (this.cachedHealth != -1 && this.getHealth() == this.cachedHealth) {
                if (this.cachedScaledHealth != -1) {
                    return this.cachedScaledHealth;
                }
            }
            this.cachedHealth = this.getHealth();
            // Because attribute modifiers from mods can add onto health and multiply health, we
            // need to replicate what the mod may be trying to represent, regardless whether the health scale
            // says to show only x hearts.
            final IAttributeInstance maxAttribute = this.getEntityAttribute(SharedMonsterAttributes.MAX_HEALTH);
            double modifiedScale = (float) this.healthScale;
            // Apply additive modifiers
            for (final AttributeModifier attributemodifier : maxAttribute.getModifiersByOperation(0)) {
                modifiedScale += attributemodifier.getAmount();
            }


            // Apply
            for (final AttributeModifier attributemodifier1 : maxAttribute.getModifiersByOperation(1)) {
                modifiedScale += modifiedScale * attributemodifier1.getAmount();
            }

            for (final AttributeModifier attributemodifier2 : maxAttribute.getModifiersByOperation(2)) {
                modifiedScale *= 1.0D + attributemodifier2.getAmount();
            }

            final float maxHealth = getMaxHealth();
            this.cachedScaledHealth = (float) ((this.cachedHealth / maxHealth) * modifiedScale);
            return this.cachedScaledHealth;
        }
        return getHealth();
    }

    @Override
    public boolean isHealthScaled() {
        return this.healthScaling;
    }

    @Override
    public void setHealthScaled(final boolean scaled) {
        this.healthScaling = scaled;
    }

    @Override
    public void updateDataManagerForScaledHealth() {
        this.dataManager.set(EntityLivingBase.HEALTH, getInternalScaledHealth());
    }

    @Redirect(method = "readEntityFromNBT", at = @At(value = "INVOKE", target = "Lnet/minecraft/server/MinecraftServer;getForceGamemode()Z"))
    private boolean onCheckForcedGameMode(final MinecraftServer minecraftServer) {
        return minecraftServer.getForceGamemode() && !hasForcedGamemodeOverridePermission();
    }

    @Override
    public boolean hasForcedGamemodeOverridePermission() {
<<<<<<< HEAD
        final Player player = (Player) this;
        return player.hasPermission(player.getActiveContexts(), Constants.Permissions.FORCE_GAMEMODE_OVERRIDE);
=======
        return this.hasPermission(getActiveContexts(), "minecraft.force-gamemode.override");
    }

    @Override
    public AdvancementProgress getProgress(Advancement advancement) {
        checkNotNull(advancement, "advancement");
        checkState(((IMixinAdvancement) advancement).isRegistered(), "The advancement must be registered");
        return (AdvancementProgress) this.advancements.getProgress((net.minecraft.advancements.Advancement) advancement);
    }

    @Override
    public Collection<AdvancementTree> getUnlockedAdvancementTrees() {
        return ((IMixinPlayerAdvancements) this.advancements).getAdvancementTrees();
    }

    @Override
    public void remove() {
        throw new UnsupportedOperationException("This is an internal method not intended for use with Players " +
                "as it causes the player to be placed into an undefined state. " +
                "Consider putting them through the normal death process instead.");
    }

    @Override
    public void setDelegateAfterRespawn(EntityPlayerMP delegate) {
        this.delegate = delegate;
    }

    @Override
    public Optional<UUID> getWorldUniqueId() {
        return Optional.of(this.getWorld().getUniqueId());
    }

    @Override
    public boolean setLocation(Vector3d position, UUID world) {
        WorldProperties prop = Sponge.getServer().getWorldProperties(world).orElseThrow(() -> new IllegalArgumentException("Invalid World: No world found for UUID"));
        World loaded = Sponge.getServer().loadWorld(prop).orElseThrow(() -> new IllegalArgumentException("Invalid World: Could not load world for UUID"));
        return this.setLocation(new Location<>(loaded, position));
>>>>>>> 67be7d7b
    }

    @Nullable private Text displayName = null;

    @Override
    public void setContainerDisplay(final Text displayName) {
        this.displayName = displayName;
    }

    @Redirect(method = "displayGUIChest", at = @At(value = "INVOKE", target = "Lnet/minecraft/inventory/IInventory;getDisplayName()Lnet/minecraft/util/text/ITextComponent;"))
    private ITextComponent onGetDisplayName(final IInventory chestInventory) {
        if (this.displayName == null) {
            return chestInventory.getDisplayName();
        }
        return new TextComponentString(SpongeTexts.toLegacy(this.displayName));
    }

    @Redirect(method = "displayGui", at = @At(value = "INVOKE", target = "Lnet/minecraft/world/IInteractionObject;getDisplayName()Lnet/minecraft/util/text/ITextComponent;"))
    private ITextComponent onGetDisplayName2(final IInteractionObject guiOwner) {
        if (this.displayName == null) {
            return guiOwner.getDisplayName();
        }
        return new TextComponentString(SpongeTexts.toLegacy(this.displayName));
    }

    @Redirect(method = "openGuiHorseInventory", at = @At(value = "INVOKE", target = "Lnet/minecraft/inventory/IInventory;getDisplayName()Lnet/minecraft/util/text/ITextComponent;"))
    private ITextComponent onGetDisplayName3(final IInventory inventoryIn) {
        if (this.displayName == null) {
            return inventoryIn.getDisplayName();
        }
        return new TextComponentString(SpongeTexts.toLegacy(this.displayName));
    }

    @Redirect(method = "displayVillagerTradeGui", at = @At(value = "INVOKE", target = "Lnet/minecraft/entity/IMerchant;getDisplayName()Lnet/minecraft/util/text/ITextComponent;"))
    private ITextComponent onGetDisplayName4(final IMerchant villager) {
        if (this.displayName == null) {
            return villager.getDisplayName();
        }
        return new TextComponentString(SpongeTexts.toLegacy(this.displayName));
    }

    @Inject(method = "canAttackPlayer", at = @At("HEAD"), cancellable = true)
    private void onCanAttackPlayer(final EntityPlayer other, final CallbackInfoReturnable<Boolean> cir) {
        final boolean worldPVP = ((WorldProperties) other.world.getWorldInfo()).isPVPEnabled();

        if (!worldPVP) {
            cir.setReturnValue(false);
            return;
        }

        final boolean teamPVP = super.canAttackPlayer(other);
        cir.setReturnValue(teamPVP);
    }

    public int bridge$getViewDistance() {
        return this.impl$viewDistance;
    }
}<|MERGE_RESOLUTION|>--- conflicted
+++ resolved
@@ -123,14 +123,8 @@
 import org.spongepowered.asm.mixin.injection.callback.CallbackInfo;
 import org.spongepowered.asm.mixin.injection.callback.CallbackInfoReturnable;
 import org.spongepowered.common.SpongeImpl;
-<<<<<<< HEAD
 import org.spongepowered.common.bridge.inventory.ContainerBridge;
 import org.spongepowered.common.util.Constants;
-=======
-import org.spongepowered.common.data.manipulator.mutable.entity.SpongeGameModeData;
-import org.spongepowered.common.data.manipulator.mutable.entity.SpongeJoinData;
-import org.spongepowered.common.data.util.DataConstants;
->>>>>>> 67be7d7b
 import org.spongepowered.common.data.util.NbtDataUtil;
 import org.spongepowered.common.entity.living.human.EntityHuman;
 import org.spongepowered.common.entity.player.tab.SpongeTabList;
@@ -149,12 +143,7 @@
 import org.spongepowered.common.bridge.entity.player.PlayerEntityBridge;
 import org.spongepowered.common.bridge.entity.player.ServerPlayerEntityBridge;
 import org.spongepowered.common.interfaces.network.IMixinNetHandlerPlayServer;
-<<<<<<< HEAD
-import org.spongepowered.common.interfaces.world.ServerWorldBridge;
-=======
-import org.spongepowered.common.interfaces.text.IMixinTitle;
-import org.spongepowered.common.interfaces.world.IMixinWorldServer;
->>>>>>> 67be7d7b
+import org.spongepowered.common.bridge.world.ServerWorldBridge;
 import org.spongepowered.common.item.inventory.util.ItemStackUtil;
 import org.spongepowered.common.service.user.SpongeUserStorageService;
 import org.spongepowered.common.text.SpongeTexts;
@@ -565,93 +554,19 @@
     }
 
     @Override
-<<<<<<< HEAD
-=======
-    public Optional<Container> getOpenInventory() {
-        return Optional.ofNullable((Container) this.openContainer);
-    }
-
-    @Override
-    public Optional<Container> openInventory(Inventory inventory) throws IllegalArgumentException {
-        return this.openInventory(inventory, null);
-    }
-
-    @SuppressWarnings({"unchecked", "ConstantConditions", "rawtypes"})
-    @Override
-    public Optional<Container> openInventory(Inventory inventory, Text displayName) {
-        if (((IMixinContainer) this.openContainer).isInUse()) {
-            Cause cause = Sponge.getCauseStackManager().getCurrentCause();
-            SpongeImpl.getLogger().warn("This player is currently modifying an open container. This action will be delayed.");
-            Sponge.getScheduler().createTaskBuilder().delayTicks(0).execute(() -> {
-                try (StackFrame frame = Sponge.getCauseStackManager().pushCauseFrame()) {
-                    cause.all().forEach(frame::pushCause);
-                    cause.getContext().asMap().forEach((key, value) -> frame.addContext(((EventContextKey) key), value));
-                    this.closeInventory(); // Cause close event first. So cursor item is not lost.
-                    this.openInventory(inventory); // Then open the inventory
-                }
-            }).submit(SpongeImpl.getPlugin());
-            return this.getOpenInventory();
-        }
-        return Optional.ofNullable((Container) SpongeCommonEventFactory.displayContainer((EntityPlayerMP) (Object) this, inventory, displayName));
-    }
-
-    @SuppressWarnings({"unchecked", "rawtypes"})
-    @Override
-    public boolean closeInventory() throws IllegalArgumentException {
-        if (((IMixinContainer) this.openContainer).isInUse()) {
-            Cause cause = Sponge.getCauseStackManager().getCurrentCause();
-            SpongeImpl.getLogger().warn("This player is currently modifying an open container. This action will be delayed.");
-            Sponge.getScheduler().createTaskBuilder().delayTicks(0).execute(() -> {
-                try (StackFrame frame = Sponge.getCauseStackManager().pushCauseFrame()) {
-                    cause.all().forEach(frame::pushCause);
-                    cause.getContext().asMap().forEach((key, value) -> frame.addContext(((EventContextKey) key), value));
-                    closeInventory();
-                }
-            }).submit(SpongeImpl.getPlugin());
-            return false;
-        }
-        // Create Close_Window to capture item drops
-        try (PhaseContext<?> ctx = PacketPhase.General.CLOSE_WINDOW.createPhaseContext()
-                .source(this)
-                .packetPlayer(((EntityPlayerMP)(Object) this))
-                .openContainer(this.openContainer)
-                // intentionally missing the lastCursor to not double throw close event
-                ) {
-            ctx.buildAndSwitch();
-            ItemStackSnapshot cursor = ItemStackUtil.snapshotOf(this.inventory.getItemStack());
-            return !SpongeCommonEventFactory.callInteractInventoryCloseEvent(this.openContainer, (EntityPlayerMP) (Object) this, cursor, cursor, false).isCancelled();
-        }
-    }
-
-    @Override
-    public void setScoreboard(Scoreboard scoreboard) {
-        if (this.delegate != null) {
-            ((Player) this.delegate).setScoreboard(scoreboard);
-            return;
-        }
-        if (scoreboard == null) {
-            scoreboard = Sponge.getGame().getServer().getServerScoreboard().get();
-        }
-        this.getMixinScoreboard().removePlayer((EntityPlayerMP) (Object) this, true);
-        this.spongeScoreboard = scoreboard;
-        this.getMixinScoreboard().addPlayer((EntityPlayerMP) (Object) this, true);
-    }
-
-    @Override
->>>>>>> 67be7d7b
     public void initScoreboard() {
-        this.getMixinScoreboard().addPlayer((EntityPlayerMP) (Object) this, true);
+        ((IMixinServerScoreboard) this.getWorldScoreboard()).addPlayer((EntityPlayerMP) (Object) this, true);
     }
 
     @Override
     public void setScoreboardOnRespawn(final Scoreboard scoreboard) {
         this.spongeScoreboard = scoreboard;
-        this.getMixinScoreboard().addPlayer((EntityPlayerMP) (Object) this, false);
+        ((IMixinServerScoreboard) ((Player) this).getScoreboard()).addPlayer((EntityPlayerMP) (Object) this, false);
     }
 
     @Override
     public void removeScoreboardOnRespawn() {
-        this.getMixinScoreboard().removePlayer((EntityPlayerMP) (Object) this, false);
+        ((IMixinServerScoreboard) ((Player) this).getScoreboard()).removePlayer((EntityPlayerMP) (Object) this, false);
     }
 
     @Override
@@ -676,107 +591,10 @@
 
     @Override
     public net.minecraft.scoreboard.Scoreboard getWorldScoreboard() {
-        return (net.minecraft.scoreboard.Scoreboard) this.getScoreboard();
-    }
-
-<<<<<<< HEAD
-=======
-    @Override
-    public Scoreboard getScoreboard() {
-        if (this.delegate != null) {
-            return ((Player) this.delegate).getScoreboard();
-        }
-        return this.spongeScoreboard;
-    }
-
-    private IMixinServerScoreboard getMixinScoreboard() {
-        return (IMixinServerScoreboard) this.getScoreboard();
-    }
-
-    @Override
-    public void kick() {
-        kick(Text.of(SpongeImpl.getGame().getRegistry().getTranslationById("disconnect.disconnected").get()));
-    }
-
-    @Override
-    public void kick(Text message) {
-        final ITextComponent component = SpongeTexts.toComponent(message);
-        PlayerKickHelper.kickPlayer((EntityPlayerMP) (Object) this, component);
-    }
-
-    @Override
-    public void playSound(SoundType sound, SoundCategory category, Vector3d position, double volume) {
-        this.playSound(sound, category, position, volume, 1);
-    }
-
-    @Override
-    public void playSound(SoundType sound, SoundCategory category, Vector3d position, double volume, double pitch) {
-        this.playSound(sound, category, position, volume, pitch, 0);
-    }
-
-    @Override
-    public void playSound(SoundType sound, SoundCategory category, Vector3d position, double volume, double pitch, double minVolume) {
-        SoundEvent event;
-        try {
-            // Check if the event is registered (ie has an integer ID)
-            event = SoundEvents.getRegisteredSoundEvent(sound.getId());
-        } catch (IllegalStateException e) {
-            // Otherwise send it as a custom sound
-            this.connection.sendPacket(new SPacketCustomSound(sound.getId(), (net.minecraft.util.SoundCategory) (Object) category,
-                    position.getX(), position.getY(), position.getZ(), (float) Math.max(minVolume, volume), (float) pitch));
-            return;
-        }
-
-        this.connection.sendPacket(new SPacketSoundEffect(event, (net.minecraft.util.SoundCategory) (Object) category, position.getX(),
-                position.getY(), position.getZ(), (float) Math.max(minVolume, volume), (float) pitch));
-    }
-
-    @Override
-    public void stopSounds() {
-        stopSounds0(null, null);
-    }
-
-    @Override
-    public void stopSounds(SoundType sound) {
-        stopSounds0(checkNotNull(sound, "sound"), null);
-    }
-
-    @Override
-    public void stopSounds(SoundCategory category) {
-        stopSounds0(null, checkNotNull(category, "category"));
-    }
-
-    @Override
-    public void stopSounds(SoundType sound, SoundCategory category) {
-        stopSounds0(checkNotNull(sound, "sound"), checkNotNull(category, "category"));
-    }
-
-    private void stopSounds0(@Nullable SoundType sound, @Nullable SoundCategory category) {
-        this.connection.sendPacket(SoundEffectHelper.createStopSoundPacket(sound, category));
-    }
-
-    @Override
-    public void playRecord(Vector3i position, RecordType recordType) {
-        playRecord0(position, checkNotNull(recordType, "recordType"));
-    }
-
-    @Override
-    public void stopRecord(Vector3i position) {
-        playRecord0(position, null);
-    }
-
-    private void playRecord0(Vector3i position, @Nullable RecordType recordType) {
-        this.connection.sendPacket(SpongeRecordType.createPacket(position, recordType));
-    }
-
-    @Override
-    public void sendResourcePack(ResourcePack pack) {
-        SPacketResourcePackSend packet = new SPacketResourcePackSend();
-        ((IMixinPacketResourcePackSend) packet).setResourcePack(pack);
-        this.connection.sendPacket(packet);
-    }
-
->>>>>>> 67be7d7b
+        return (net.minecraft.scoreboard.Scoreboard) ((Player) this).getScoreboard();
+    }
+
+
     @Inject(method = "markPlayerActive()V", at = @At("HEAD"))
     private void onPlayerActive(final CallbackInfo ci) {
         ((IMixinNetHandlerPlayServer) this.connection).resendLatestResourcePackRequest();
@@ -1098,48 +916,13 @@
 
     @Override
     public boolean hasForcedGamemodeOverridePermission() {
-<<<<<<< HEAD
         final Player player = (Player) this;
         return player.hasPermission(player.getActiveContexts(), Constants.Permissions.FORCE_GAMEMODE_OVERRIDE);
-=======
-        return this.hasPermission(getActiveContexts(), "minecraft.force-gamemode.override");
-    }
-
-    @Override
-    public AdvancementProgress getProgress(Advancement advancement) {
-        checkNotNull(advancement, "advancement");
-        checkState(((IMixinAdvancement) advancement).isRegistered(), "The advancement must be registered");
-        return (AdvancementProgress) this.advancements.getProgress((net.minecraft.advancements.Advancement) advancement);
-    }
-
-    @Override
-    public Collection<AdvancementTree> getUnlockedAdvancementTrees() {
-        return ((IMixinPlayerAdvancements) this.advancements).getAdvancementTrees();
-    }
-
-    @Override
-    public void remove() {
-        throw new UnsupportedOperationException("This is an internal method not intended for use with Players " +
-                "as it causes the player to be placed into an undefined state. " +
-                "Consider putting them through the normal death process instead.");
     }
 
     @Override
     public void setDelegateAfterRespawn(EntityPlayerMP delegate) {
         this.delegate = delegate;
-    }
-
-    @Override
-    public Optional<UUID> getWorldUniqueId() {
-        return Optional.of(this.getWorld().getUniqueId());
-    }
-
-    @Override
-    public boolean setLocation(Vector3d position, UUID world) {
-        WorldProperties prop = Sponge.getServer().getWorldProperties(world).orElseThrow(() -> new IllegalArgumentException("Invalid World: No world found for UUID"));
-        World loaded = Sponge.getServer().loadWorld(prop).orElseThrow(() -> new IllegalArgumentException("Invalid World: Could not load world for UUID"));
-        return this.setLocation(new Location<>(loaded, position));
->>>>>>> 67be7d7b
     }
 
     @Nullable private Text displayName = null;
