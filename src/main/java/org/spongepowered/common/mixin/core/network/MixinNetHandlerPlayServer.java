--- conflicted
+++ resolved
@@ -42,57 +42,32 @@
 import net.minecraft.network.Packet;
 import net.minecraft.network.PacketBuffer;
 import net.minecraft.network.PacketThreadUtil;
-<<<<<<< HEAD
+import net.minecraft.network.play.client.CPacketAnimation;
 import net.minecraft.network.play.client.CPacketClickWindow;
 import net.minecraft.network.play.client.CPacketCreativeInventoryAction;
 import net.minecraft.network.play.client.CPacketCustomPayload;
 import net.minecraft.network.play.client.CPacketHeldItemChange;
+import net.minecraft.network.play.client.CPacketPlayerDigging;
 import net.minecraft.network.play.client.CPacketResourcePackStatus;
 import net.minecraft.network.play.client.CPacketUpdateSign;
 import net.minecraft.network.play.client.CPacketUseEntity;
+import net.minecraft.network.play.server.SPacketBlockChange;
 import net.minecraft.network.play.server.SPacketPlayerListItem;
 import net.minecraft.server.MinecraftServer;
+import net.minecraft.server.management.PlayerInteractionManager;
 import net.minecraft.server.management.PlayerList;
 import net.minecraft.tileentity.CommandBlockBaseLogic;
 import net.minecraft.tileentity.TileEntity;
 import net.minecraft.tileentity.TileEntityCommandBlock;
 import net.minecraft.tileentity.TileEntitySign;
 import net.minecraft.util.EnumActionResult;
+import net.minecraft.util.EnumFacing;
 import net.minecraft.util.EnumHand;
 import net.minecraft.util.IntHashMap;
 import net.minecraft.util.math.BlockPos;
 import net.minecraft.util.text.ITextComponent;
 import net.minecraft.util.text.TextComponentString;
 import net.minecraft.util.text.TextComponentTranslation;
-=======
-import net.minecraft.network.play.client.C02PacketUseEntity;
-import net.minecraft.network.play.client.C02PacketUseEntity.Action;
-import net.minecraft.network.play.client.C03PacketPlayer;
-import net.minecraft.network.play.client.C07PacketPlayerDigging;
-import net.minecraft.network.play.client.C08PacketPlayerBlockPlacement;
-import net.minecraft.network.play.client.C09PacketHeldItemChange;
-import net.minecraft.network.play.client.C0APacketAnimation;
-import net.minecraft.network.play.client.C0EPacketClickWindow;
-import net.minecraft.network.play.client.C10PacketCreativeInventoryAction;
-import net.minecraft.network.play.client.C12PacketUpdateSign;
-import net.minecraft.network.play.client.C17PacketCustomPayload;
-import net.minecraft.network.play.client.C19PacketResourcePackStatus;
-import net.minecraft.network.play.server.S02PacketChat;
-import net.minecraft.network.play.server.S23PacketBlockChange;
-import net.minecraft.network.play.server.S2FPacketSetSlot;
-import net.minecraft.network.play.server.S38PacketPlayerListItem;
-import net.minecraft.server.MinecraftServer;
-import net.minecraft.server.management.ItemInWorldManager;
-import net.minecraft.server.management.ServerConfigurationManager;
-import net.minecraft.tileentity.TileEntity;
-import net.minecraft.tileentity.TileEntityCommandBlock;
-import net.minecraft.tileentity.TileEntitySign;
-import net.minecraft.util.BlockPos;
-import net.minecraft.util.ChatComponentTranslation;
-import net.minecraft.util.EnumChatFormatting;
-import net.minecraft.util.EnumFacing;
-import net.minecraft.util.IChatComponent;
->>>>>>> 30b0b9c0
 import net.minecraft.world.WorldServer;
 import org.apache.logging.log4j.Logger;
 import org.spongepowered.api.block.BlockSnapshot;
@@ -471,130 +446,25 @@
             (Player)this.playerEntity, status));
     }
 
-<<<<<<< HEAD
-=======
     @Inject(method = "processPlayerDigging", at = @At("HEAD"), cancellable = true)
-    public void injectDig(C07PacketPlayerDigging packetIn, CallbackInfo ci) {
-        if (!MinecraftServer.getServer().isCallingFromMinecraftThread()) {
-            StaticMixinHelper.lastPrimaryPacketTick = MinecraftServer.getServer().getTickCounter();
-        }
-    }
-
-    @Redirect(method = "processPlayerDigging", at = @At(value = "INVOKE", target = "Lnet/minecraft/server/management/ItemInWorldManager;onBlockClicked(Lnet/minecraft/util/BlockPos;Lnet/minecraft/util/EnumFacing;)V"))
-    public void handleLeftBlockClick(ItemInWorldManager itemInWorldManager, BlockPos pos, EnumFacing side) {
-        Location<World> location = new Location<>((World) this.playerEntity.worldObj, VecHelper.toVector(pos));
+    public void injectDig(CPacketPlayerDigging packetIn, CallbackInfo ci) {
+        if (!SpongeImpl.getServer().isCallingFromMinecraftThread()) {
+            StaticMixinHelper.lastPrimaryPacketTick = SpongeImpl.getServer().getTickCounter();
+        }
+    }
+
+    @Redirect(method = "processPlayerDigging", at = @At(value = "INVOKE", target = "Lnet/minecraft/server/management/PlayerInteractionManager;onBlockClicked(Lnet/minecraft/util/math/BlockPos;Lnet/minecraft/util/EnumFacing;)V"))
+    public void handleLeftBlockClick(PlayerInteractionManager interactionManager, BlockPos pos, EnumFacing side) {
+        Location<World> location = new Location<>((World) this.playerEntity.worldObj, VecHelper.toVector3d(pos));
         InteractBlockEvent.Primary event = SpongeEventFactory.createInteractBlockEventPrimary(Cause.of(NamedCause.source(this.playerEntity)),
                 Optional.empty(), location.createSnapshot(), DirectionFacingProvider.getInstance().getKey(side).get());
         if (SpongeImpl.postEvent(event)) {
-            this.playerEntity.playerNetServerHandler.sendPacket(new S23PacketBlockChange(this.playerEntity.worldObj, pos));
+            this.playerEntity.playerNetServerHandler.sendPacket(new SPacketBlockChange(this.playerEntity.worldObj, pos));
             return;
         }
 
-        this.playerEntity.theItemInWorldManager.onBlockClicked(pos, side);
-    }
-
-    /**
-     * @author blood - April 6th, 2016
-     * 
-     * Due to all the changes we now do for this packet, it is much easier
-     * to read it all with an overwrite. Information detailing on why each change
-     * was made can be found in comments below.
-     * 
-     * @param packetIn The block placement packet
-     */
-    @Overwrite
-    public void processPlayerBlockPlacement(C08PacketPlayerBlockPlacement packetIn) {
-        // This is a horrible hack needed because the client sends 2 packets on 'right mouse click'
-        // aimed at a block. We shouldn't need to get the second packet if the data is handled
-        // but we cannot know what the client will do, so we might still get it
-        //
-        // If the time between packets is small enough, and the 'signature' similar, we discard the
-        // second one. This sadly has to remain until Mojang makes their packets saner. :(
-        //  -- Grum
-        if (!MinecraftServer.getServer().isCallingFromMinecraftThread()) {
-            if (packetIn.getPlacedBlockDirection() == 255) {
-                if (packetIn.getStack() != null && packetIn.getStack().getItem() == this.lastItem && this.lastPacket != null
-                        && ((IMixinC08PacketPlayerBlockPlacement) packetIn).getTimeStamp() - this.lastPacket < 100) {
-                    this.lastPacket = null;
-                    return;
-                }
-            } else {
-                this.lastItem = packetIn.getStack() == null ? null : packetIn.getStack().getItem();
-                this.lastPacket = ((IMixinC08PacketPlayerBlockPlacement) packetIn).getTimeStamp();
-            }
-
-            StaticMixinHelper.lastSecondaryPacketTick = MinecraftServer.getServer().getTickCounter();
-            PacketThreadUtil.checkThreadAndEnqueue(packetIn, this.netHandlerPlayServer, this.playerEntity.getServerForPlayer());
-            return;
-        }
-
-        WorldServer worldserver = this.serverController.worldServerForDimension(this.playerEntity.dimension);
-        ItemStack itemstack = this.playerEntity.inventory.getCurrentItem();
-        boolean flag = false;
-        BlockPos blockpos = packetIn.getPosition();
-        EnumFacing enumfacing = EnumFacing.getFront(packetIn.getPlacedBlockDirection());
-        this.playerEntity.markPlayerActive();
-        boolean result = true;
-
-        if (packetIn.getPlacedBlockDirection() == 255) {
-            if (itemstack == null) {
-                return;
-            }
-
-            InteractBlockEvent.Secondary event =
-                    SpongeCommonEventFactory.callInteractBlockEventSecondary(Cause.of(NamedCause.source(this.playerEntity)),
-                            Optional.empty(), BlockSnapshot.NONE, Direction.NONE);
-            if (event.isCancelled() && event.getUseItemResult() != Tristate.TRUE) {
-                return;
-            }
-
-            this.playerEntity.theItemInWorldManager.tryUseItem(this.playerEntity, worldserver, itemstack);
-        } else if (blockpos.getY() < this.serverController.getBuildLimit() - 1
-                || enumfacing != EnumFacing.UP && blockpos.getY() < this.serverController.getBuildLimit()) {
-            if (this.playerEntity.getDistanceSq((double) blockpos.getX() + 0.5D, (double) blockpos.getY() + 0.5D,
-                    (double) blockpos.getZ() + 0.5D) < 64.0D && !this.serverController.isBlockProtected(worldserver, blockpos, this.playerEntity)
-                    && worldserver.getWorldBorder().contains(blockpos)) {
-                result = this.playerEntity.theItemInWorldManager.activateBlockOrUseItem(this.playerEntity, worldserver, itemstack, blockpos,
-                        enumfacing, packetIn.getPlacedBlockOffsetX(), packetIn.getPlacedBlockOffsetY(), packetIn.getPlacedBlockOffsetZ());
-            }
-
-            flag = true;
-        } else {
-            ChatComponentTranslation chatcomponenttranslation =
-                    new ChatComponentTranslation("build.tooHigh", new Object[] {Integer.valueOf(this.serverController.getBuildLimit())});
-            chatcomponenttranslation.getChatStyle().setColor(EnumChatFormatting.RED);
-            this.playerEntity.playerNetServerHandler.sendPacket(new S02PacketChat(chatcomponenttranslation));
-            flag = true;
-        }
-
-        if (flag) {
-            this.playerEntity.playerNetServerHandler.sendPacket(new S23PacketBlockChange(worldserver, blockpos));
-            this.playerEntity.playerNetServerHandler.sendPacket(new S23PacketBlockChange(worldserver, blockpos.offset(enumfacing)));
-        }
-
-        itemstack = this.playerEntity.inventory.getCurrentItem();
-
-        if (itemstack != null && itemstack.stackSize == 0) {
-            this.playerEntity.inventory.mainInventory[this.playerEntity.inventory.currentItem] = null;
-            itemstack = null;
-        }
-
-        if (itemstack == null || itemstack.getMaxItemUseDuration() == 0) {
-            this.playerEntity.isChangingQuantityOnly = true;
-            this.playerEntity.inventory.mainInventory[this.playerEntity.inventory.currentItem] =
-                    ItemStack.copyItemStack(this.playerEntity.inventory.mainInventory[this.playerEntity.inventory.currentItem]);
-            Slot slot = this.playerEntity.openContainer.getSlotFromInventory(this.playerEntity.inventory, this.playerEntity.inventory.currentItem);
-            this.playerEntity.openContainer.detectAndSendChanges();
-            this.playerEntity.isChangingQuantityOnly = false;
-
-            // if cancelled, force client itemstack update
-            if (!ItemStack.areItemStacksEqual(this.playerEntity.inventory.getCurrentItem(), packetIn.getStack()) || !result) {
-                this.sendPacket(new S2FPacketSetSlot(this.playerEntity.openContainer.windowId, slot.slotNumber,
-                        this.playerEntity.inventory.getCurrentItem()));
-            }
-        }
-    }
->>>>>>> 30b0b9c0
+        interactionManager.onBlockClicked(pos, side);
+    }
 
     @Inject(method = "processClickWindow", at = @At(value = "INVOKE", target = "Lnet/minecraft/inventory/Container;slotClick(IILnet/minecraft/inventory/ClickType;Lnet/minecraft/entity/player/EntityPlayer;)Lnet/minecraft/item/ItemStack;", ordinal = 0))
     public void onBeforeSlotClick(CPacketClickWindow packetIn, CallbackInfo ci) {
@@ -672,11 +542,11 @@
                     InteractEntityEvent.Secondary event;
                     if (packetIn.getHand() == EnumHand.MAIN_HAND) {
                         event = SpongeEventFactory.createInteractEntityEventSecondaryMainHand(
-                                Cause.of(NamedCause.source(this.playerEntity)), VecHelper.toVector3d(packetIn.getHitVec()), (org.spongepowered.api.
+                                Cause.of(NamedCause.source(this.playerEntity)), Optional.of(VecHelper.toVector3d(packetIn.getHitVec())), (org.spongepowered.api.
                                         entity.Entity) entity);
                     } else {
                         event = SpongeEventFactory.createInteractEntityEventSecondaryOffHand(
-                                Cause.of(NamedCause.source(this.playerEntity)), VecHelper.toVector3d(packetIn.getHitVec()), (org.spongepowered.api.
+                                Cause.of(NamedCause.source(this.playerEntity)), Optional.of(VecHelper.toVector3d(packetIn.getHitVec())), (org.spongepowered.api.
                                         entity.Entity) entity);
                     }
 
@@ -702,21 +572,16 @@
                         return; // PVP is disabled, ignore
                     }
 
-<<<<<<< HEAD
                     InteractEntityEvent.Primary event;
                     if (packetIn.getHand() == EnumHand.MAIN_HAND) {
                         event = SpongeEventFactory.createInteractEntityEventPrimaryMainHand(
-                                Cause.of(NamedCause.source(this.playerEntity)), Vector3d.ZERO, (org.spongepowered.api.
+                                Cause.of(NamedCause.source(this.playerEntity)), packetIn.getHitVec() == null ? Optional.empty() : Optional.of(VecHelper.toVector3d(packetIn.getHitVec())), (org.spongepowered.api.
                                         entity.Entity) entity);
                     } else {
                         event = SpongeEventFactory.createInteractEntityEventPrimaryOffHand(
-                                Cause.of(NamedCause.source(this.playerEntity)), Vector3d.ZERO, (org.spongepowered.api.
+                                Cause.of(NamedCause.source(this.playerEntity)), packetIn.getHitVec() == null ? Optional.empty() : Optional.of(VecHelper.toVector3d(packetIn.getHitVec())), (org.spongepowered.api.
                                         entity.Entity) entity);
                     }
-=======
-                    InteractEntityEvent.Primary event = SpongeEventFactory.createInteractEntityEventPrimary(
-                        Cause.of(NamedCause.source(this.playerEntity)), packetIn.getHitVec() == null ? Optional.empty() : Optional.of(VecHelper.toVector(packetIn.getHitVec())), (org.spongepowered.api.entity.Entity) entity);
->>>>>>> 30b0b9c0
                     SpongeImpl.postEvent(event);
                     if (!event.isCancelled()) {
                         this.playerEntity.attackTargetEntityWithCurrentItem(entity);
@@ -735,9 +600,9 @@
     }
 
     @Inject(method = "handleAnimation", at = @At(value = "HEAD"))
-    public void onProcessAnimationHead(C0APacketAnimation packetIn, CallbackInfo ci) {
-        if (!MinecraftServer.getServer().isCallingFromMinecraftThread()) {
-            StaticMixinHelper.lastAnimationPacketTick = MinecraftServer.getServer().getTickCounter();
+    public void onProcessAnimationHead(CPacketAnimation packetIn, CallbackInfo ci) {
+        if (!SpongeImpl.getServer().isCallingFromMinecraftThread()) {
+            StaticMixinHelper.lastAnimationPacketTick = SpongeImpl.getServer().getTickCounter();
             StaticMixinHelper.lastAnimationPlayer = this.playerEntity;
         }
     }
