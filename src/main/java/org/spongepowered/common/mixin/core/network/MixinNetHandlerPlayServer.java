--- conflicted
+++ resolved
@@ -28,59 +28,40 @@
 
 import net.minecraft.block.state.IBlockState;
 import net.minecraft.entity.Entity;
-<<<<<<< HEAD
+import net.minecraft.entity.item.EntityItem;
 import net.minecraft.entity.item.EntityMinecartCommandBlock;
-=======
-import net.minecraft.entity.EntityMinecartCommandBlock;
-import net.minecraft.entity.item.EntityItem;
 import net.minecraft.entity.item.EntityXPOrb;
->>>>>>> 962a1f1d
 import net.minecraft.entity.player.EntityPlayerMP;
 import net.minecraft.entity.projectile.EntityArrow;
 import net.minecraft.item.Item;
+import net.minecraft.item.ItemStack;
 import net.minecraft.network.NetHandlerPlayServer;
 import net.minecraft.network.NetworkManager;
 import net.minecraft.network.Packet;
 import net.minecraft.network.PacketBuffer;
-<<<<<<< HEAD
+import net.minecraft.network.PacketThreadUtil;
 import net.minecraft.network.play.client.CPacketClickWindow;
 import net.minecraft.network.play.client.CPacketCreativeInventoryAction;
 import net.minecraft.network.play.client.CPacketCustomPayload;
 import net.minecraft.network.play.client.CPacketHeldItemChange;
+import net.minecraft.network.play.client.CPacketPlayerBlockPlacement;
 import net.minecraft.network.play.client.CPacketResourcePackStatus;
 import net.minecraft.network.play.client.CPacketUpdateSign;
+import net.minecraft.network.play.client.CPacketUseEntity;
 import net.minecraft.network.play.server.SPacketPlayerListItem;
-=======
-import net.minecraft.network.PacketThreadUtil;
-import net.minecraft.network.play.client.C02PacketUseEntity;
-import net.minecraft.network.play.client.C02PacketUseEntity.Action;
-import net.minecraft.network.play.client.C03PacketPlayer;
-import net.minecraft.network.play.client.C08PacketPlayerBlockPlacement;
-import net.minecraft.network.play.client.C09PacketHeldItemChange;
-import net.minecraft.network.play.client.C0EPacketClickWindow;
-import net.minecraft.network.play.client.C10PacketCreativeInventoryAction;
-import net.minecraft.network.play.client.C12PacketUpdateSign;
-import net.minecraft.network.play.client.C17PacketCustomPayload;
-import net.minecraft.network.play.client.C19PacketResourcePackStatus;
-import net.minecraft.network.play.server.S38PacketPlayerListItem;
->>>>>>> 962a1f1d
 import net.minecraft.server.MinecraftServer;
 import net.minecraft.server.management.PlayerList;
 import net.minecraft.tileentity.CommandBlockBaseLogic;
 import net.minecraft.tileentity.TileEntity;
 import net.minecraft.tileentity.TileEntityCommandBlock;
 import net.minecraft.tileentity.TileEntitySign;
-<<<<<<< HEAD
+import net.minecraft.util.EnumActionResult;
+import net.minecraft.util.EnumHand;
 import net.minecraft.util.IntHashMap;
 import net.minecraft.util.math.BlockPos;
 import net.minecraft.util.text.ITextComponent;
 import net.minecraft.util.text.TextComponentString;
 import net.minecraft.util.text.TextComponentTranslation;
-=======
-import net.minecraft.util.BlockPos;
-import net.minecraft.util.ChatComponentTranslation;
-import net.minecraft.util.IChatComponent;
->>>>>>> 962a1f1d
 import net.minecraft.world.WorldServer;
 import org.apache.logging.log4j.Logger;
 import org.spongepowered.api.block.tileentity.Sign;
@@ -453,41 +434,8 @@
             (Player)this.playerEntity, status));
     }
 
-    @Inject(method = "sendPacket", at = @At("HEAD"))
-    public void onResourcePackSend(Packet packet, CallbackInfo ci) {
-        if (packet instanceof IMixinPacketResourcePackSend) {
-            IMixinPacketResourcePackSend p = (IMixinPacketResourcePackSend) packet;
-            this.sentResourcePacks.put(p.setFakeHash(), p.getResourcePack());
-        }
-    }
-
-    // TODO 1.9 changes interaction. We need to evaluate the need for this anymore -- Zidane
-
-//    @Inject(method = "processPlayerBlockPlacement", at = @At("HEAD"), cancellable = true)
-//    public void injectBlockPlacement(CPacketPlayerBlockPlacement packetIn, CallbackInfo ci) {
-//        // This is a horrible hack needed because the client sends 2 packets on 'right mouse click'
-//        // aimed at a block. We shouldn't need to get the second packet if the data is handled
-//        // but we cannot know what the client will do, so we might still get it
-//        //
-//        // If the time between packets is small enough, and the 'signature' similar, we discard the
-//        // second one. This sadly has to remain until Mojang makes their packets saner. :(
-//        //  -- Grum
-//        if (!this.serverController.isCallingFromMinecraftThread()) {
-//            final ItemStack stack = playerEntity.func_184586_b(packetIn.func_187028_a());
-//
-//            if (packetIn.getPlacedBlockDirection() == 255) {
-//                if (packetIn.getStack() != null && packetIn.getStack().getItem() == this.lastItem && this.lastPacket != null && ((IMixinC08PacketPlayerBlockPlacement)packetIn).getTimeStamp() - this.lastPacket < 100) {
-//                    this.lastPacket = null;
-//                    ci.cancel();
-//                }
-//            } else {
-//                this.lastItem = packetIn.getStack() == null ? null : packetIn.getStack().getItem();
-//                this.lastPacket = ((IMixinC08PacketPlayerBlockPlacement)packetIn).getTimeStamp();
-//            }
-//        }
-//    }
-
-    @Inject(method = "processClickWindow", at = @At(value = "INVOKE", target = "Lnet/minecraft/inventory/Container;slotClick(IILnet/minecraft/inventory/ClickType;Lnet/minecraft/entity/player/EntityPlayer;)Lnet/minecraft/item/ItemStack;", ordinal = 0))
+
+    @Inject(method = "processClickWindow", at = @At(value = "INVOKE", target = "Lnet/minecraft/inventory/Container;slotClick(IIILnet/minecraft/entity/player/EntityPlayer;)Lnet/minecraft/item/ItemStack;", ordinal = 0))
     public void onBeforeSlotClick(CPacketClickWindow packetIn, CallbackInfo ci) {
         ((IMixinContainer) this.playerEntity.openContainer).setCaptureInventory(true);
     }
@@ -520,24 +468,24 @@
 
     /**
      * @author blood - April 5th, 2016
-     * 
+     *
      * Due to all the changes we now do for this packet, it is much easier
      * to read it all with an overwrite. Information detailing on why each change
      * was made can be found in comments below.
-     * 
+     *
      * @param packetIn The entity use packet
      */
     @Overwrite
-    public void processUseEntity(C02PacketUseEntity packetIn) {
+    public void processUseEntity(CPacketUseEntity packetIn) {
         // All packets received by server are handled first on the Netty Thread
-        if (!MinecraftServer.getServer().isCallingFromMinecraftThread()) {
-            if (packetIn.getAction() == Action.INTERACT) {
+        if (!SpongeImpl.getServer().isCallingFromMinecraftThread()) {
+            if (packetIn.getAction() == CPacketUseEntity.Action.INTERACT) {
                 // This is a horrible hack needed because the client sends 2 packets on 'right mouse click'
-                // aimed at any entity that is not an armor stand. We shouldn't need the INTERACT packet as the 
+                // aimed at any entity that is not an armor stand. We shouldn't need the INTERACT packet as the
                 // INTERACT_AT packet contains the same data but also includes a hitVec.
                 return;
             } else { // queue packet for main thread
-                PacketThreadUtil.checkThreadAndEnqueue(packetIn, this.netHandlerPlayServer, this.playerEntity.getServerForPlayer());
+                PacketThreadUtil.checkThreadAndEnqueue(packetIn, this.netHandlerPlayServer, this.playerEntity.getServerWorld());
                 return;
             }
         }
@@ -558,18 +506,22 @@
                 // Since we ignore any packet that has hitVec set to null, we can safely ignore this check
                 // if (packetIn.getAction() == C02PacketUseEntity.Action.INTERACT) {
                 //    this.playerEntity.interactWith(entity);
-                // } else 
-                if (packetIn.getAction() == C02PacketUseEntity.Action.INTERACT_AT) {
+                // } else
+                if (packetIn.getAction() == CPacketUseEntity.Action.INTERACT_AT) {
                     InteractEntityEvent.Secondary event = SpongeEventFactory.createInteractEntityEventSecondary(
-                            Cause.of(NamedCause.source(this.playerEntity)), Optional.of(VecHelper.toVector(packetIn.getHitVec())), (org.spongepowered.api.entity.Entity) entity);
+                            Cause.of(NamedCause.source(this.playerEntity)), Optional.of(VecHelper.toVector3d(packetIn.getHitVec())), (org.spongepowered.api.entity.Entity) entity);
                         SpongeImpl.postEvent(event);
                         if (!event.isCancelled()) {
+
+                            EnumHand hand = packetIn.getHand();
+                            ItemStack itemstack = this.playerEntity.getHeldItem(hand);
+
                             // If INTERACT_AT returns a false result, we assume this packet was meant for interactWith
-                            if (!entity.interactAt(this.playerEntity, packetIn.getHitVec())) {
-                                this.playerEntity.interactWith(entity);
+                            if (entity.applyPlayerInteraction(this.playerEntity, packetIn.getHitVec(), itemstack, hand) != EnumActionResult.SUCCESS) {
+                                this.playerEntity.interact(entity, itemstack, hand);
                             }
                         }
-                } else if (packetIn.getAction() == C02PacketUseEntity.Action.ATTACK) {
+                } else if (packetIn.getAction() == CPacketUseEntity.Action.ATTACK) {
                     if (entity instanceof EntityItem || entity instanceof EntityXPOrb || entity instanceof EntityArrow || entity == this.playerEntity) {
                         this.kickPlayerFromServer("Attempting to attack an invalid entity");
                         this.serverController.logWarning("Player " + this.playerEntity.getName() + " tried to attack an invalid entity");
