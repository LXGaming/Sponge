--- conflicted
+++ resolved
@@ -38,7 +38,7 @@
 import net.minecraft.block.state.IBlockState;
 import net.minecraft.entity.Entity;
 import net.minecraft.init.Blocks;
-import net.minecraft.server.management.PlayerManager;
+import net.minecraft.server.management.PlayerChunkMapEntry;
 import net.minecraft.tileentity.TileEntity;
 import net.minecraft.util.ClassInheritanceMultiMap;
 import net.minecraft.util.math.AxisAlignedBB;
@@ -98,14 +98,8 @@
 import org.spongepowered.common.event.tracking.phase.generation.GenerationPhase;
 import org.spongepowered.common.interfaces.IMixinCachable;
 import org.spongepowered.common.interfaces.IMixinChunk;
-<<<<<<< HEAD
+import org.spongepowered.common.interfaces.server.management.IMixinPlayerChunkMapEntry;
 import org.spongepowered.common.interfaces.world.IMixinWorldServer;
-=======
-import org.spongepowered.common.interfaces.server.management.IMixinPlayerInstance;
-import org.spongepowered.common.interfaces.world.IMixinWorld;
-import org.spongepowered.common.interfaces.world.IMixinWorldInfo;
-import org.spongepowered.common.interfaces.world.gen.IMixinChunkProviderServer;
->>>>>>> 7b6196ae
 import org.spongepowered.common.profile.SpongeProfileManager;
 import org.spongepowered.common.util.SpongeHooks;
 import org.spongepowered.common.util.VecHelper;
@@ -325,10 +319,9 @@
         setBiomeArray(biomeArray);
 
         if (this.worldObj instanceof WorldServer) {
-            PlayerManager.PlayerInstance trackedChunk = ((WorldServer) this.worldObj).getPlayerManager()
-                    .getPlayerInstance(this.xPosition, this.zPosition, false);
-            if (trackedChunk != null) {
-                ((IMixinPlayerInstance) trackedChunk).markBiomesForUpdate();
+            final PlayerChunkMapEntry entry = ((WorldServer) this.worldObj).getPlayerChunkMap().getEntry(this.xPosition, this.zPosition);
+            if (entry != null) {
+                ((IMixinPlayerChunkMapEntry) entry).markBiomesForUpdate();
             }
         }
     }
