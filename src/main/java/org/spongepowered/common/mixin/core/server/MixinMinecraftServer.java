/*
 * This file is part of Sponge, licensed under the MIT License (MIT).
 *
 * Copyright (c) SpongePowered <https://www.spongepowered.org>
 * Copyright (c) contributors
 *
 * Permission is hereby granted, free of charge, to any person obtaining a copy
 * of this software and associated documentation files (the "Software"), to deal
 * in the Software without restriction, including without limitation the rights
 * to use, copy, modify, merge, publish, distribute, sublicense, and/or sell
 * copies of the Software, and to permit persons to whom the Software is
 * furnished to do so, subject to the following conditions:
 *
 * The above copyright notice and this permission notice shall be included in
 * all copies or substantial portions of the Software.
 *
 * THE SOFTWARE IS PROVIDED "AS IS", WITHOUT WARRANTY OF ANY KIND, EXPRESS OR
 * IMPLIED, INCLUDING BUT NOT LIMITED TO THE WARRANTIES OF MERCHANTABILITY,
 * FITNESS FOR A PARTICULAR PURPOSE AND NONINFRINGEMENT. IN NO EVENT SHALL THE
 * AUTHORS OR COPYRIGHT HOLDERS BE LIABLE FOR ANY CLAIM, DAMAGES OR OTHER
 * LIABILITY, WHETHER IN AN ACTION OF CONTRACT, TORT OR OTHERWISE, ARISING FROM,
 * OUT OF OR IN CONNECTION WITH THE SOFTWARE OR THE USE OR OTHER DEALINGS IN
 * THE SOFTWARE.
 */
package org.spongepowered.common.mixin.core.server;

import static com.google.common.base.Preconditions.checkNotNull;
import static com.google.common.base.Preconditions.checkState;

import co.aikar.timings.TimingsManager;
import com.google.common.collect.ImmutableList;
import net.minecraft.command.ICommandSender;
import net.minecraft.entity.player.EntityPlayerMP;
import net.minecraft.profiler.Profiler;
import net.minecraft.server.MinecraftServer;
import net.minecraft.server.management.PlayerList;
import net.minecraft.util.datafix.DataFixer;
import net.minecraft.util.math.BlockPos;
import net.minecraft.util.math.MathHelper;
import net.minecraft.util.text.ITextComponent;
import net.minecraft.world.EnumDifficulty;
import net.minecraft.world.MinecraftException;
import net.minecraft.world.WorldProvider;
import net.minecraft.world.WorldServer;
import net.minecraft.world.WorldSettings;
import net.minecraft.world.WorldType;
import net.minecraft.world.storage.ISaveHandler;
import org.apache.logging.log4j.Logger;
import org.spongepowered.api.Server;
import org.spongepowered.api.Sponge;
import org.spongepowered.api.block.BlockSnapshot;
import org.spongepowered.api.command.CommandSource;
import org.spongepowered.api.command.source.ConsoleSource;
import org.spongepowered.api.entity.living.player.Player;
import org.spongepowered.api.event.SpongeEventFactory;
import org.spongepowered.api.event.block.InteractBlockEvent;
import org.spongepowered.api.event.cause.Cause;
import org.spongepowered.api.event.cause.NamedCause;
import org.spongepowered.api.event.command.TabCompleteEvent;
import org.spongepowered.api.profile.GameProfileManager;
import org.spongepowered.api.resourcepack.ResourcePack;
import org.spongepowered.api.scoreboard.Scoreboard;
import org.spongepowered.api.service.permission.PermissionService;
import org.spongepowered.api.text.Text;
import org.spongepowered.api.text.channel.MessageChannel;
import org.spongepowered.api.util.Direction;
import org.spongepowered.api.util.Tristate;
import org.spongepowered.api.world.ChunkTicketManager;
import org.spongepowered.api.world.World;
import org.spongepowered.api.world.WorldArchetype;
import org.spongepowered.api.world.storage.ChunkLayout;
import org.spongepowered.api.world.storage.WorldProperties;
import org.spongepowered.asm.lib.Opcodes;
import org.spongepowered.asm.mixin.Final;
import org.spongepowered.asm.mixin.Intrinsic;
import org.spongepowered.asm.mixin.Mixin;
import org.spongepowered.asm.mixin.Overwrite;
import org.spongepowered.asm.mixin.Shadow;
import org.spongepowered.asm.mixin.injection.At;
import org.spongepowered.asm.mixin.injection.Constant;
import org.spongepowered.asm.mixin.injection.Inject;
import org.spongepowered.asm.mixin.injection.ModifyArg;
import org.spongepowered.asm.mixin.injection.ModifyConstant;
import org.spongepowered.asm.mixin.injection.Redirect;
import org.spongepowered.asm.mixin.injection.Surrogate;
import org.spongepowered.asm.mixin.injection.callback.CallbackInfo;
import org.spongepowered.asm.mixin.injection.callback.CallbackInfoReturnable;
import org.spongepowered.asm.mixin.injection.callback.LocalCapture;
import org.spongepowered.common.SpongeImpl;
import org.spongepowered.common.config.SpongeConfig;
import org.spongepowered.common.event.tracking.CauseTracker;
import org.spongepowered.common.event.tracking.PhaseContext;
import org.spongepowered.common.event.tracking.phase.TrackingPhases;
import org.spongepowered.common.event.tracking.phase.WorldPhase;
import org.spongepowered.common.interfaces.IMixinCommandSender;
import org.spongepowered.common.interfaces.IMixinCommandSource;
import org.spongepowered.common.interfaces.IMixinMinecraftServer;
import org.spongepowered.common.interfaces.IMixinSubject;
import org.spongepowered.common.interfaces.world.IMixinWorldServer;
import org.spongepowered.common.profile.SpongeProfileManager;
import org.spongepowered.common.resourcepack.SpongeResourcePack;
import org.spongepowered.common.text.SpongeTexts;
import org.spongepowered.common.util.SpongeHooks;
import org.spongepowered.common.util.StaticMixinHelper;
import org.spongepowered.common.world.WorldManager;
import org.spongepowered.common.world.storage.SpongeChunkLayout;

import java.io.IOException;
import java.net.InetSocketAddress;
import java.net.URISyntaxException;
import java.util.ArrayList;
import java.util.Collection;
import java.util.Collections;
import java.util.List;
import java.util.Optional;
import java.util.UUID;
import java.util.concurrent.CompletableFuture;

@Mixin(MinecraftServer.class)
public abstract class MixinMinecraftServer implements Server, ConsoleSource, IMixinSubject, IMixinCommandSource, IMixinCommandSender,
        IMixinMinecraftServer {

    @Shadow @Final private static Logger LOG;
    @Shadow @Final public Profiler theProfiler;
    @Shadow @Final public long[] tickTimeArray;
    @Shadow private boolean enableBonusChest;
    @Shadow private int tickCounter;
    @Shadow private String motd;
    @Shadow public WorldServer[] worldServers;
    @Shadow private boolean serverStopped;

    @Shadow public abstract void setDifficultyForAllWorlds(EnumDifficulty difficulty);
    @Shadow public abstract void addChatMessage(ITextComponent message);
    @Shadow public abstract void initiateShutdown();
    @Shadow public abstract boolean isServerInOnlineMode();
    @Shadow public abstract boolean isServerRunning();
    @Shadow public abstract boolean canStructuresSpawn();
    @Shadow public abstract boolean isHardcore();
    @Shadow public abstract boolean isSinglePlayer();
    @Shadow public abstract String getFolderName();
    @Shadow public abstract PlayerList getPlayerList();
    @Shadow public abstract EnumDifficulty getDifficulty();
    @Shadow public abstract WorldSettings.GameType getGameType();
    @Shadow protected abstract void setUserMessage(String message);
    @Shadow protected abstract void outputPercentRemaining(String message, int percent);
    @Shadow protected abstract void clearCurrentTask();
    @Shadow protected abstract void convertMapIfNeeded(String worldNameIn);
    @Shadow protected abstract void setResourcePackFromWorld(String worldNameIn, ISaveHandler saveHandlerIn);
    @Shadow public abstract boolean getAllowNether();
    @Shadow public abstract DataFixer getDataFixer();
    @Shadow public abstract int getMaxPlayerIdleMinutes();
    @Shadow public abstract void shadow$setPlayerIdleTimeout(int timeout);
    @Shadow public abstract boolean isDedicatedServer();

    private ResourcePack resourcePack;
    private boolean enableSaving = true;
    private GameProfileManager profileManager;
    private MessageChannel broadcastChannel = MessageChannel.TO_ALL;

    @SuppressWarnings("unchecked")
    @Override
    public Optional<World> getWorld(String worldName) {
        return (Optional<World>) (Object) WorldManager.getWorld(worldName);
    }

    @Override
    public ChunkLayout getChunkLayout() {
        return SpongeChunkLayout.instance;
    }

    @Override
    public Optional<WorldProperties> getWorldProperties(String worldName) {
        return WorldManager.getWorldProperties(worldName);
    }

    @Override
    public Collection<WorldProperties> getAllWorldProperties() {
        return WorldManager.getAllWorldProperties();
    }

    @Override
    public MessageChannel getBroadcastChannel() {
        return this.broadcastChannel;
    }

    @Override
    public void setBroadcastChannel(MessageChannel channel) {
        this.broadcastChannel = checkNotNull(channel, "channel");
    }

    @Override
    public Optional<InetSocketAddress> getBoundAddress() {
        return Optional.empty();
    }

    @Override
    public boolean hasWhitelist() {
        return this.getPlayerList().isWhiteListEnabled();
    }

    @Override
    public void setHasWhitelist(boolean enabled) {
        this.getPlayerList().setWhiteListEnabled(enabled);
    }

    @Override
    public boolean getOnlineMode() {
        return isServerInOnlineMode();
    }

    @Override
    @SuppressWarnings({"unchecked", "rawtypes"})
    public Collection<Player> getOnlinePlayers() {
        if (getPlayerList() == null || getPlayerList().getPlayerList() == null) {
            return ImmutableList.of();
        }
        return ImmutableList.copyOf((List) getPlayerList().getPlayerList());
    }

    @Override
    public Optional<Player> getPlayer(UUID uniqueId) {
        if (getPlayerList() == null) {
            return Optional.empty();
        }
        return Optional.ofNullable((Player) getPlayerList().getPlayerByUUID(uniqueId));
    }

    @Override
    public Optional<Player> getPlayer(String name) {
        if (getPlayerList() == null) {
            return Optional.empty();
        }
        return Optional.ofNullable((Player) getPlayerList().getPlayerByUsername(name));
    }

    @Override
    public Text getMotd() {
        return SpongeTexts.fromLegacy(this.motd);
    }

    @Override
    public int getMaxPlayers() {
        if (getPlayerList() == null) {
            return 0;
        }
        return getPlayerList().getMaxPlayers();
    }

    @Override
    public int getRunningTimeTicks() {
        return this.tickCounter;
    }

    @Override
    public double getTicksPerSecond() {
        double nanoSPerTick = MathHelper.average(this.tickTimeArray);
        // Cap at 20 TPS
        return 1000 / Math.max(50, nanoSPerTick / 1000000);
    }

    @Override
    public String getIdentifier() {
        return getName();
    }

    @Override
    public String getSubjectCollectionIdentifier() {
        return PermissionService.SUBJECTS_SYSTEM;
    }

    @Override
    public Tristate permDefault(String permission) {
        return Tristate.TRUE;
    }

    @Override
    public ConsoleSource getConsole() {
        return this;
    }

    @Override
    public ICommandSender asICommandSender() {
        return (MinecraftServer) (Object) this;
    }

    @Override
    public CommandSource asCommandSource() {
        return this;
    }

    @Override
    public void shutdown() {
        initiateShutdown();
    }

    @Override
    public void shutdown(Text kickMessage) {
        for (Player player : getOnlinePlayers()) {
            player.kick(kickMessage);
        }

        initiateShutdown();
    }

    @Inject(method = "stopServer()V", at = @At("HEAD"))
    public void onServerStopping(CallbackInfo ci) {
        ((MinecraftServer) (Object) this).getPlayerProfileCache().save();
    }

    /**
     * @author blood - December 23rd, 2015
     * @author Zidane - March 13th, 2016
     *
     * Sponge re-writes this method because we take control of loading existing Sponge dimensions, migrate old worlds to our standard, and
     * configuration checks.
     * @reason Add multiworld support
     */
    @Overwrite
    protected void loadAllWorlds(String overworldFolder, String worldName, long seed, WorldType type, String generatorOptions) {
        StaticMixinHelper.convertingMapFormat = true;
        this.convertMapIfNeeded(overworldFolder);
        StaticMixinHelper.convertingMapFormat = false;
        this.setUserMessage("menu.loadingLevel");

        WorldManager.loadAllWorlds(worldName, seed, type, generatorOptions);

        this.getPlayerList().setPlayerManager(new WorldServer[]{WorldManager.getWorldByDimensionId(0).get()});
        this.setDifficultyForAllWorlds(this.getDifficulty());
        this.initialWorldChunkLoad();
    }

    /**
     * @author Zidane - March 13th, 2016
     *
     * @reason Sponge has a config option for determining if we'll
     * generate spawn on server start. I enforce that here.
     */
    @Overwrite
    protected void initialWorldChunkLoad() {
        for (WorldServer worldServer: this.worldServers) {
            this.prepareSpawnArea(worldServer);
        }
        this.clearCurrentTask();
    }

    @Override
    public void prepareSpawnArea(WorldServer worldServer) {
        final SpongeConfig<?> activeConfig = SpongeHooks.getActiveConfig(worldServer);

        if (!activeConfig.getConfig().getWorld().getGenerateSpawnOnLoad()) {
            return;
        }

        final CauseTracker causeTracker = ((IMixinWorldServer) worldServer).getCauseTracker();
        causeTracker.switchToPhase(TrackingPhases.WORLD, WorldPhase.State.TERRAIN_GENERATION, PhaseContext.start()
                .add(NamedCause.source(worldServer))
                .addCaptures()
                .complete());
        int i = 0;
        this.setUserMessage("menu.generatingTerrain");
        LOG.info("Preparing start region for level {} ({})", ((IMixinWorldServer) worldServer).getDimensionId(), ((World) worldServer).getName());
        BlockPos blockpos = worldServer.getSpawnPoint();
        long j = MinecraftServer.getCurrentTimeMillis();

        for (int k = -192; k <= 192 && this.isServerRunning(); k += 16) {
            for (int l = -192; l <= 192 && this.isServerRunning(); l += 16) {
                long i1 = MinecraftServer.getCurrentTimeMillis();

                if (i1 - j > 1000L) {
                    this.outputPercentRemaining("Preparing spawn area", i * 100 / 625);
                    j = i1;
                }

                ++i;
                worldServer.getChunkProvider().provideChunk(blockpos.getX() + k >> 4, blockpos.getZ() + l >> 4);
            }
        }

        this.clearCurrentTask();
        causeTracker.completePhase();
    }

    @SuppressWarnings({"rawtypes", "unchecked"})
    @Override
    public Optional<World> loadWorld(UUID uuid) {
        return (Optional) WorldManager.loadWorld(uuid);
    }

    @SuppressWarnings({"unchecked", "rawtypes"})
    @Override
    public Optional<World> loadWorld(WorldProperties properties) {
        return (Optional) WorldManager.loadWorld(properties);
    }

    @SuppressWarnings({"unchecked", "rawtypes"})
    @Override
    public Optional<World> loadWorld(String worldName) {
<<<<<<< HEAD
        return (Optional) WorldManager.loadWorld(worldName);
=======
        final Optional<World> optExisting = getWorld(worldName);
        if (optExisting.isPresent()) {
            return optExisting;
        }

        if (!getAllowNether() && !worldName.equals(getFolderName())) {
            SpongeImpl.getLogger().error("Unable to load world " + worldName + ". Multi-world is disabled via allow-nether.");
            return Optional.empty();
        }

        final File file = new File(getFolderName(), worldName);
        if (!file.exists() || !file.isDirectory()) {
            return Optional.empty();
        }

        int dim;
        WorldInfo worldInfo;
        AnvilSaveHandler savehandler = getHandler(worldName);
        final Optional<WorldProperties> worldProperties = WorldPropertyRegistryModule.getInstance().getWorldProperties(worldName);
        if (worldProperties.isPresent()) {
            worldInfo = (WorldInfo) worldProperties.get();
        } else {
            worldInfo = savehandler.loadWorldInfo();
        }


        if (worldInfo != null) {
            setUuidForProperties((WorldProperties) worldInfo);

            ((IMixinWorldInfo) worldInfo).createWorldConfig();
            // check if enabled
            if (!((WorldProperties) worldInfo).isEnabled()) {
                SpongeImpl.getLogger().error("World [{}] cannot be loaded as it is disabled.", worldName);
                return Optional.empty();
            }

            dim = ((IMixinWorldInfo) worldInfo).getDimensionId();
            if (!DimensionManager.isDimensionRegistered(dim)) { // handle reloads properly
                DimensionManager
                        .registerDimension(dim, ((SpongeDimensionType) ((WorldProperties) worldInfo).getDimensionType()).getDimensionTypeId());
            }
            if (DimensionRegistryModule.getInstance().getWorldFolder(dim) == null) {
                DimensionRegistryModule.getInstance().registerWorldDimensionId(dim, worldName);
            }
            if (!WorldPropertyRegistryModule.getInstance().isWorldRegistered(((WorldProperties) worldInfo).getUniqueId())) {
                WorldPropertyRegistryModule.getInstance().registerWorldProperties((WorldProperties) worldInfo);
            }
        } else {
            return Optional.empty(); // no world data found
        }

        WorldSettings settings = new WorldSettings(worldInfo);

        if (!DimensionManager.isDimensionRegistered(dim)) { // handle reloads properly
            DimensionManager.registerDimension(dim, ((SpongeDimensionType) ((WorldProperties) worldInfo).getDimensionType()).getDimensionTypeId());
        }

        final WorldServer worldServer = (WorldServer) new WorldServerMulti((MinecraftServer) (Object) this, new WorldServerMultiAdapterWorldInfo
                (savehandler, worldInfo), dim, DimensionManager.getWorldFromDimId(0), this.theProfiler).init();

        worldServer.initialize(settings);
        ((IMixinWorldProvider) worldServer.provider).setDimension(dim);

        worldServer.addWorldAccess(new WorldManager((MinecraftServer) (Object) this, worldServer));
        SpongeImpl.postEvent(SpongeImplHooks.createLoadWorldEvent((World) worldServer));
        if (!isSinglePlayer()) {
            worldServer.getWorldInfo().setGameType(getGameType());
        }
        this.setDifficultyForAllWorlds(this.getDifficulty());

        final SpongeConfig<?> activeConfig = SpongeHooks.getActiveConfig(worldServer);
        if (activeConfig.getType().equals(SpongeConfig.Type.WORLD) || activeConfig.getType().equals(SpongeConfig.Type.DIMENSION)) {
            if (activeConfig.getConfig().getWorld().getGenerateSpawnOnLoad()) {
                this.prepareSpawnArea(worldServer);
            }
        } else {
            this.prepareSpawnArea(worldServer);
        }

        return Optional.of((World) worldServer);
>>>>>>> f323f48a
    }

    @Override
    public WorldProperties createWorldProperties(String folderName, WorldArchetype archetype) {
        return WorldManager.createWorldProperties(folderName, archetype);
    }

    @Override
    public boolean unloadWorld(World world) {
        return WorldManager.unloadWorld((WorldServer) world, false, true, false);
    }

    @SuppressWarnings("unchecked")
    @Override
    public Collection<World> getWorlds() {
        return (Collection<World>) (Object) Collections.unmodifiableCollection(WorldManager.getWorlds());
    }

    @Override
    public Optional<World> getWorld(UUID uniqueId) {
        for (WorldServer worldserver : WorldManager.getWorlds()) {
            if (((World) worldserver).getUniqueId().equals(uniqueId)) {
                return Optional.of((World) worldserver);
            }
        }
        return Optional.empty();
    }

    @Override
    public Optional<WorldProperties> getDefaultWorld() {
        return WorldManager.getWorldByDimensionId(0).map(worldServer -> ((World) worldServer).getProperties());
    }

    @Override
    public String getDefaultWorldName() {
        checkState(getFolderName() != null, "Attempt made to grab default world name too early!");
        return getFolderName();
    }

    @Override
    public Collection<WorldProperties> getUnloadedWorlds() {
        try {
            return WorldManager.getUnloadedWorlds();
        } catch (IOException e) {
            throw new RuntimeException(e);
        }
    }

    @Override
    public Optional<WorldProperties> getWorldProperties(UUID uniqueId) {
        return WorldManager.getWorldProperties(uniqueId);
    }

    @Override
    public CompletableFuture<Optional<WorldProperties>> copyWorld(WorldProperties worldProperties, String copyName) {
        return WorldManager.copyWorld(worldProperties, copyName);
    }

    @Override
    public Optional<WorldProperties> renameWorld(WorldProperties worldProperties, String newName) {
        return WorldManager.renameWorld(worldProperties, newName);
    }

    @Override
    public CompletableFuture<Boolean> deleteWorld(WorldProperties worldProperties) {
        return WorldManager.deleteWorld(worldProperties);
    }

    @Override
    public boolean saveWorldProperties(WorldProperties properties) {
        return WorldManager.saveWorldProperties(properties);
    }

    @Override
    public ChunkTicketManager getChunkTicketManager() {
        throw new UnsupportedOperationException();
    }

    @Override
    public GameProfileManager getGameProfileManager() {
        if (this.profileManager == null) {
            this.profileManager = new SpongeProfileManager();
        }
        return this.profileManager;
    }

    @Override
    public Optional<ResourcePack> getDefaultResourcePack() {
        return Optional.ofNullable(this.resourcePack);
    }

    @Inject(method = "setResourcePack(Ljava/lang/String;Ljava/lang/String;)V", at = @At("HEAD") )
    public void onSetResourcePack(String url, String hash, CallbackInfo ci) {
        if (url.length() == 0) {
            this.resourcePack = null;
        } else {
            try {
                this.resourcePack = SpongeResourcePack.create(url, hash);
            } catch (URISyntaxException e) {
                e.printStackTrace();
            }
        }
    }

    @Override
    public void setSaveEnabled(boolean enabled) {
        this.enableSaving = enabled;
    }

    @Inject(method = "saveAllWorlds(Z)V", at = @At("HEAD"), cancellable = true)
    private void onSaveWorlds(boolean dontLog, CallbackInfo ci) {
        if (!this.enableSaving) {
            ci.cancel();
        }
    }

    @Override
    public Optional<Scoreboard> getServerScoreboard() {
        return WorldManager.getWorldByDimensionId(0).map(worldServer -> (Scoreboard) worldServer.getScoreboard());
    }

    private void onTabCompleteChat(ICommandSender sender, String input, CallbackInfoReturnable<List<String>> cir, List<String> completions) {
        TabCompleteEvent.Chat event = SpongeEventFactory.createTabCompleteEventChat(Cause.source(sender).build(),
                ImmutableList.copyOf(completions), completions, input);
        Sponge.getEventManager().post(event);
        if (event.isCancelled()) {
            cir.setReturnValue(new ArrayList<>());
        } else {
            cir.setReturnValue(event.getTabCompletions());
        }
    }

    @Surrogate
    private void onTabCompleteChat(ICommandSender sender, String input, BlockPos pos, boolean p_184104_4_, CallbackInfoReturnable<List<String>> cir,
            List<String> list, boolean flag, boolean flag1, List<String> list1) {
        onTabCompleteChat(sender, input, cir, list);
    }

    @Inject(method = "getTabCompletions", at = @At(value = "RETURN", ordinal = 1), cancellable = true, locals = LocalCapture.CAPTURE_FAILHARD)
    private void onTabCompleteChat(ICommandSender sender, String input, BlockPos pos, boolean p_184104_4_, CallbackInfoReturnable<List<String>> cir,
            List<String> list, String[] a, String b, String[] c, int d, int e) {
        onTabCompleteChat(sender, input, cir, list);
    }

    @Override
    public String toString() {
        return getClass().getSimpleName();
    }

    @Inject(method = "tick", at = @At(value = "HEAD"))
    public void onServerTickStart(CallbackInfo ci) {
        TimingsManager.FULL_SERVER_TICK.startTiming();
    }

    @Inject(method = "tick", at = @At(value = "RETURN"))
    public void onServerTickEnd(CallbackInfo ci) {
        int lastAnimTick = StaticMixinHelper.lastAnimationPacketTick;
        int lastPrimaryTick = StaticMixinHelper.lastPrimaryPacketTick;
        int lastSecondaryTick = StaticMixinHelper.lastSecondaryPacketTick;
        EntityPlayerMP player = StaticMixinHelper.lastAnimationPlayer;
        if (player != null && lastAnimTick != lastPrimaryTick && lastAnimTick != lastSecondaryTick && lastAnimTick != 0 && lastAnimTick - lastPrimaryTick > 3 && lastAnimTick - lastSecondaryTick > 3) {
            InteractBlockEvent.Primary event = SpongeEventFactory.createInteractBlockEventPrimaryMainHand(Cause.of(NamedCause.source(player)), Optional.empty(), BlockSnapshot.NONE, Direction.NONE);
            Sponge.getEventManager().post(event);
        }
        StaticMixinHelper.lastAnimationPacketTick = 0;
        TimingsManager.FULL_SERVER_TICK.stopTiming();
    }

    private int dimensionId;

    @Redirect(method = "addServerStatsToSnooper", at = @At(value = "FIELD", target = "Lnet/minecraft/world/WorldServer;provider:Lnet/minecraft/world/WorldProvider;", opcode = Opcodes.GETFIELD))
    private WorldProvider onGetWorldProviderForSnooper(WorldServer world) {
        if (world instanceof IMixinWorldServer) {
            this.dimensionId = ((IMixinWorldServer) world).getDimensionId();
        } else {
            this.dimensionId = world.provider.getDimensionType().getId();
        }
        return world.provider;
    }

    @ModifyArg(method = "addServerStatsToSnooper", at = @At(value = "INVOKE", target = "Ljava/lang/Integer;valueOf(I)Ljava/lang/Integer;", ordinal = 5))
    private int onValueOfInteger(int dimensionId) {
        return this.dimensionId;
    }

    @ModifyConstant(method = "tick", constant = @Constant(intValue = 900))
    private int getSaveTickInterval(int tickInterval) {
<<<<<<< HEAD
        if (!isDedicatedServer()) {
            return tickInterval;
        }
        
=======
        if (!this.isDedicatedServer()) {
            return tickInterval;
        }

>>>>>>> f323f48a
        int autoPlayerSaveInterval = SpongeImpl.getGlobalConfig().getConfig().getWorld().getAutoPlayerSaveInterval();
        if (autoPlayerSaveInterval > 0 && (this.tickCounter % autoPlayerSaveInterval == 0)) {
            this.getPlayerList().saveAllPlayerData();
        }

        this.saveAllWorlds(true);
        // force check to fail as we handle everything above
        return this.tickCounter + 1;
    }

    /**
     * @author blood - June 2nd, 2016
     *
     * @reason To allow per-world auto-save tick intervals or disable auto-saving entirely
     *
     * @param dontLog Whether to log during saving
     */
    @Overwrite
    protected void saveAllWorlds(boolean dontLog)
    {
        for (WorldServer worldserver : this.worldServers)
        {
            if (worldserver != null)
            {
                // Sponge start - check auto save interval in world config
                if (this.isDedicatedServer() && !this.serverStopped) {
                    final IMixinWorldServer spongeWorld = (IMixinWorldServer) worldserver;
                    final int autoSaveInterval = spongeWorld.getActiveConfig().getConfig().getWorld().getAutoSaveInterval();
                    final boolean logAutoSave = spongeWorld.getActiveConfig().getConfig().getLogging().worldAutoSaveLogging();
                    if (autoSaveInterval <= 0) {
                        if (logAutoSave) {
                            LOG.warn("Auto-saving has been disabled for level \'" + worldserver.getWorldInfo().getWorldName() + "\'/"
                                        + worldserver.provider.getDimensionType().getName() + ". "
                                        + "No chunk data will be auto-saved - to re-enable auto-saving set 'auto-save-interval' to a value greater than zero in the corresponding world config.");
                        }
                        continue;
                    }
                    if (this.tickCounter % autoSaveInterval != 0) {
                        continue;
                    }
                    if (logAutoSave) {
                        LOG.info("Auto-saving chunks for level \'" + worldserver.getWorldInfo().getWorldName() + "\'/"
                                    + worldserver.provider.getDimensionType().getName());
                    }
                } else if (!dontLog) {
                    LOG.info("Saving chunks for level \'" + worldserver.getWorldInfo().getWorldName() + "\'/"
                                + worldserver.provider.getDimensionType().getName());
                }
                // Sponge end
                try {
                    WorldManager.saveWorld(worldserver, false);
                } catch (MinecraftException ex) {
                    ex.printStackTrace();
                }
            }
        }
    }

    @Override
    public int getPlayerIdleTimeout() {
        return this.getMaxPlayerIdleMinutes();
    }

    @Intrinsic
    public void server$setPlayerIdleTimeout(int timeout) {
        this.shadow$setPlayerIdleTimeout(timeout);
    }

    /**
     * @author Zidane - June 2nd
     * @reason Tells the server to use our WorldManager instead of the arrays, this will
     * work in Forge as well as our WorldManagement system is intended to work with Forge
     * modded worlds.
     *
     * @param dimensionId The dimension id requested
     * @return The world server, or else the overworld.
     */
    @Overwrite
    public WorldServer worldServerForDimension(int dimensionId) {
        return WorldManager.getWorldByDimensionId(dimensionId)
                .orElse(WorldManager.getWorldByDimensionId(0)
                        .orElseThrow(() -> new RuntimeException("Attempt made to get world before overworld is loaded!")
                        )
                );
    }
}<|MERGE_RESOLUTION|>--- conflicted
+++ resolved
@@ -395,90 +395,7 @@
     @SuppressWarnings({"unchecked", "rawtypes"})
     @Override
     public Optional<World> loadWorld(String worldName) {
-<<<<<<< HEAD
         return (Optional) WorldManager.loadWorld(worldName);
-=======
-        final Optional<World> optExisting = getWorld(worldName);
-        if (optExisting.isPresent()) {
-            return optExisting;
-        }
-
-        if (!getAllowNether() && !worldName.equals(getFolderName())) {
-            SpongeImpl.getLogger().error("Unable to load world " + worldName + ". Multi-world is disabled via allow-nether.");
-            return Optional.empty();
-        }
-
-        final File file = new File(getFolderName(), worldName);
-        if (!file.exists() || !file.isDirectory()) {
-            return Optional.empty();
-        }
-
-        int dim;
-        WorldInfo worldInfo;
-        AnvilSaveHandler savehandler = getHandler(worldName);
-        final Optional<WorldProperties> worldProperties = WorldPropertyRegistryModule.getInstance().getWorldProperties(worldName);
-        if (worldProperties.isPresent()) {
-            worldInfo = (WorldInfo) worldProperties.get();
-        } else {
-            worldInfo = savehandler.loadWorldInfo();
-        }
-
-
-        if (worldInfo != null) {
-            setUuidForProperties((WorldProperties) worldInfo);
-
-            ((IMixinWorldInfo) worldInfo).createWorldConfig();
-            // check if enabled
-            if (!((WorldProperties) worldInfo).isEnabled()) {
-                SpongeImpl.getLogger().error("World [{}] cannot be loaded as it is disabled.", worldName);
-                return Optional.empty();
-            }
-
-            dim = ((IMixinWorldInfo) worldInfo).getDimensionId();
-            if (!DimensionManager.isDimensionRegistered(dim)) { // handle reloads properly
-                DimensionManager
-                        .registerDimension(dim, ((SpongeDimensionType) ((WorldProperties) worldInfo).getDimensionType()).getDimensionTypeId());
-            }
-            if (DimensionRegistryModule.getInstance().getWorldFolder(dim) == null) {
-                DimensionRegistryModule.getInstance().registerWorldDimensionId(dim, worldName);
-            }
-            if (!WorldPropertyRegistryModule.getInstance().isWorldRegistered(((WorldProperties) worldInfo).getUniqueId())) {
-                WorldPropertyRegistryModule.getInstance().registerWorldProperties((WorldProperties) worldInfo);
-            }
-        } else {
-            return Optional.empty(); // no world data found
-        }
-
-        WorldSettings settings = new WorldSettings(worldInfo);
-
-        if (!DimensionManager.isDimensionRegistered(dim)) { // handle reloads properly
-            DimensionManager.registerDimension(dim, ((SpongeDimensionType) ((WorldProperties) worldInfo).getDimensionType()).getDimensionTypeId());
-        }
-
-        final WorldServer worldServer = (WorldServer) new WorldServerMulti((MinecraftServer) (Object) this, new WorldServerMultiAdapterWorldInfo
-                (savehandler, worldInfo), dim, DimensionManager.getWorldFromDimId(0), this.theProfiler).init();
-
-        worldServer.initialize(settings);
-        ((IMixinWorldProvider) worldServer.provider).setDimension(dim);
-
-        worldServer.addWorldAccess(new WorldManager((MinecraftServer) (Object) this, worldServer));
-        SpongeImpl.postEvent(SpongeImplHooks.createLoadWorldEvent((World) worldServer));
-        if (!isSinglePlayer()) {
-            worldServer.getWorldInfo().setGameType(getGameType());
-        }
-        this.setDifficultyForAllWorlds(this.getDifficulty());
-
-        final SpongeConfig<?> activeConfig = SpongeHooks.getActiveConfig(worldServer);
-        if (activeConfig.getType().equals(SpongeConfig.Type.WORLD) || activeConfig.getType().equals(SpongeConfig.Type.DIMENSION)) {
-            if (activeConfig.getConfig().getWorld().getGenerateSpawnOnLoad()) {
-                this.prepareSpawnArea(worldServer);
-            }
-        } else {
-            this.prepareSpawnArea(worldServer);
-        }
-
-        return Optional.of((World) worldServer);
->>>>>>> f323f48a
     }
 
     @Override
@@ -666,17 +583,10 @@
 
     @ModifyConstant(method = "tick", constant = @Constant(intValue = 900))
     private int getSaveTickInterval(int tickInterval) {
-<<<<<<< HEAD
         if (!isDedicatedServer()) {
             return tickInterval;
         }
-        
-=======
-        if (!this.isDedicatedServer()) {
-            return tickInterval;
-        }
-
->>>>>>> f323f48a
+
         int autoPlayerSaveInterval = SpongeImpl.getGlobalConfig().getConfig().getWorld().getAutoPlayerSaveInterval();
         if (autoPlayerSaveInterval > 0 && (this.tickCounter % autoPlayerSaveInterval == 0)) {
             this.getPlayerList().saveAllPlayerData();
