/*
 * This file is part of Sponge, licensed under the MIT License (MIT).
 *
 * Copyright (c) SpongePowered <https://www.spongepowered.org>
 * Copyright (c) contributors
 *
 * Permission is hereby granted, free of charge, to any person obtaining a copy
 * of this software and associated documentation files (the "Software"), to deal
 * in the Software without restriction, including without limitation the rights
 * to use, copy, modify, merge, publish, distribute, sublicense, and/or sell
 * copies of the Software, and to permit persons to whom the Software is
 * furnished to do so, subject to the following conditions:
 *
 * The above copyright notice and this permission notice shall be included in
 * all copies or substantial portions of the Software.
 *
 * THE SOFTWARE IS PROVIDED "AS IS", WITHOUT WARRANTY OF ANY KIND, EXPRESS OR
 * IMPLIED, INCLUDING BUT NOT LIMITED TO THE WARRANTIES OF MERCHANTABILITY,
 * FITNESS FOR A PARTICULAR PURPOSE AND NONINFRINGEMENT. IN NO EVENT SHALL THE
 * AUTHORS OR COPYRIGHT HOLDERS BE LIABLE FOR ANY CLAIM, DAMAGES OR OTHER
 * LIABILITY, WHETHER IN AN ACTION OF CONTRACT, TORT OR OTHERWISE, ARISING FROM,
 * OUT OF OR IN CONNECTION WITH THE SOFTWARE OR THE USE OR OTHER DEALINGS IN
 * THE SOFTWARE.
 */
package org.spongepowered.common.mixin.core.entity.item;

import net.minecraft.entity.item.EntityArmorStand;
import org.spongepowered.api.data.manipulator.DataManipulator;
import org.spongepowered.api.entity.living.ArmorStand;
import org.spongepowered.asm.mixin.Implements;
import org.spongepowered.asm.mixin.Interface;
import org.spongepowered.asm.mixin.Intrinsic;
import org.spongepowered.asm.mixin.Mixin;
import org.spongepowered.asm.mixin.Shadow;
import org.spongepowered.common.mixin.core.entity.MixinEntityLivingBase;

import java.util.List;

@Mixin(EntityArmorStand.class)
@Implements(@Interface(iface = ArmorStand.class, prefix = "armor$"))
public abstract class MixinEntityArmorStand extends MixinEntityLivingBase {

    @Shadow public abstract boolean isSmall();
    @Shadow public abstract boolean getShowArms();
    @Shadow public abstract boolean hasNoBasePlate();
    @Shadow public abstract boolean hasNoGravity();
    @Shadow protected abstract void setNoBasePlate(boolean p_175426_1_);
    @Shadow protected abstract void setNoGravity(boolean p_175425_1_);
    @Shadow public abstract void setSmall(boolean p_175420_1_);
    @Shadow public abstract void setShowArms(boolean p_175413_1_);

<<<<<<< HEAD
    @Intrinsic
    public boolean armor$isSmall() {
        return this.isSmall();
=======
    @Override
    public void supplyVanillaManipulators(List<DataManipulator<?, ?>> manipulators) {
        manipulators.add(getBodyPartRotationalData());
    }

    @Override
    public boolean isSmall() {
        return (this.dataWatcher.getWatchableObjectByte(10) & 1) != 0;
>>>>>>> 5fcbac3a
    }

    @Intrinsic
    public void armor$setSmall(boolean small) {
        this.setSmall(small);
    }

    public boolean armor$doesShowArms() {
        return this.getShowArms();
    }

    @Intrinsic
    public void armor$setShowArms(boolean showArms) {
        this.setShowArms(showArms);
    }

    public boolean armor$hasBasePlate() {
        return !this.hasNoBasePlate();
    }

    public void armor$setHasBasePlate(boolean baseplate) {
        this.setNoBasePlate(!baseplate);
    }

    public boolean armor$hasGravity() {
        return !this.hasNoGravity();
    }

    public void armor$setGravity(boolean gravity) {
        this.setNoGravity(!gravity);
    }
}<|MERGE_RESOLUTION|>--- conflicted
+++ resolved
@@ -38,7 +38,7 @@
 
 @Mixin(EntityArmorStand.class)
 @Implements(@Interface(iface = ArmorStand.class, prefix = "armor$"))
-public abstract class MixinEntityArmorStand extends MixinEntityLivingBase {
+public abstract class MixinEntityArmorStand extends MixinEntityLivingBase implements ArmorStand {
 
     @Shadow public abstract boolean isSmall();
     @Shadow public abstract boolean getShowArms();
@@ -49,20 +49,14 @@
     @Shadow public abstract void setSmall(boolean p_175420_1_);
     @Shadow public abstract void setShowArms(boolean p_175413_1_);
 
-<<<<<<< HEAD
-    @Intrinsic
-    public boolean armor$isSmall() {
-        return this.isSmall();
-=======
     @Override
     public void supplyVanillaManipulators(List<DataManipulator<?, ?>> manipulators) {
         manipulators.add(getBodyPartRotationalData());
     }
 
-    @Override
-    public boolean isSmall() {
-        return (this.dataWatcher.getWatchableObjectByte(10) & 1) != 0;
->>>>>>> 5fcbac3a
+    @Intrinsic
+    public boolean armor$isSmall() {
+        return this.isSmall();
     }
 
     @Intrinsic
