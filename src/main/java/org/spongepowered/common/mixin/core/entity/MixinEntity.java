/*
 * This file is part of Sponge, licensed under the MIT License (MIT).
 *
 * Copyright (c) SpongePowered <https://www.spongepowered.org>
 * Copyright (c) contributors
 *
 * Permission is hereby granted, free of charge, to any person obtaining a copy
 * of this software and associated documentation files (the "Software"), to deal
 * in the Software without restriction, including without limitation the rights
 * to use, copy, modify, merge, publish, distribute, sublicense, and/or sell
 * copies of the Software, and to permit persons to whom the Software is
 * furnished to do so, subject to the following conditions:
 *
 * The above copyright notice and this permission notice shall be included in
 * all copies or substantial portions of the Software.
 *
 * THE SOFTWARE IS PROVIDED "AS IS", WITHOUT WARRANTY OF ANY KIND, EXPRESS OR
 * IMPLIED, INCLUDING BUT NOT LIMITED TO THE WARRANTIES OF MERCHANTABILITY,
 * FITNESS FOR A PARTICULAR PURPOSE AND NONINFRINGEMENT. IN NO EVENT SHALL THE
 * AUTHORS OR COPYRIGHT HOLDERS BE LIABLE FOR ANY CLAIM, DAMAGES OR OTHER
 * LIABILITY, WHETHER IN AN ACTION OF CONTRACT, TORT OR OTHERWISE, ARISING FROM,
 * OUT OF OR IN CONNECTION WITH THE SOFTWARE OR THE USE OR OTHER DEALINGS IN
 * THE SOFTWARE.
 */
package org.spongepowered.common.mixin.core.entity;

import static com.google.common.base.Preconditions.checkNotNull;

import com.flowpowered.math.vector.Vector3d;
import com.google.common.collect.ImmutableList;
import com.google.common.collect.Lists;
import net.minecraft.block.Block;
import net.minecraft.block.material.Material;
import net.minecraft.block.state.IBlockState;
import net.minecraft.entity.EntityList;
import net.minecraft.entity.EntityLivingBase;
import net.minecraft.entity.EntityTracker;
import net.minecraft.entity.EntityTrackerEntry;
import net.minecraft.entity.item.EntityArmorStand;
import net.minecraft.entity.player.EntityPlayer;
import net.minecraft.entity.player.EntityPlayerMP;
import net.minecraft.init.Blocks;
import net.minecraft.item.Item;
import net.minecraft.item.ItemStack;
import net.minecraft.nbt.NBTTagCompound;
import net.minecraft.nbt.NBTTagList;
import net.minecraft.network.Packet;
import net.minecraft.network.play.server.SPacketDestroyEntities;
import net.minecraft.network.play.server.SPacketPlayerListItem;
import net.minecraft.network.play.server.SPacketPlayerPosLook;
import net.minecraft.network.play.server.SPacketRespawn;
import net.minecraft.server.MinecraftServer;
<<<<<<< HEAD
=======
import net.minecraft.tileentity.TileEntity;
import net.minecraft.util.AxisAlignedBB;
import net.minecraft.util.BlockPos;
>>>>>>> 36f8d415
import net.minecraft.util.DamageSource;
import net.minecraft.util.EnumParticleTypes;
import net.minecraft.util.SoundCategory;
import net.minecraft.util.SoundEvent;
import net.minecraft.util.math.AxisAlignedBB;
import net.minecraft.util.math.BlockPos;
import net.minecraft.world.WorldServer;
import org.spongepowered.api.data.DataContainer;
import org.spongepowered.api.data.DataTransactionResult;
import org.spongepowered.api.data.DataView;
import org.spongepowered.api.data.MemoryDataContainer;
import org.spongepowered.api.data.Queries;
import org.spongepowered.api.data.key.Keys;
import org.spongepowered.api.data.manipulator.DataManipulator;
import org.spongepowered.api.data.manipulator.mutable.entity.IgniteableData;
import org.spongepowered.api.data.manipulator.mutable.entity.VehicleData;
import org.spongepowered.api.data.persistence.InvalidDataException;
import org.spongepowered.api.entity.Entity;
import org.spongepowered.api.entity.EntitySnapshot;
import org.spongepowered.api.entity.EntityType;
import org.spongepowered.api.entity.EntityTypes;
import org.spongepowered.api.entity.Transform;
import org.spongepowered.api.entity.living.player.Player;
import org.spongepowered.api.entity.living.player.User;
import org.spongepowered.api.event.SpongeEventFactory;
import org.spongepowered.api.event.cause.Cause;
import org.spongepowered.api.event.cause.NamedCause;
import org.spongepowered.api.event.cause.entity.spawn.EntitySpawnCause;
import org.spongepowered.api.event.cause.entity.spawn.SpawnCause;
import org.spongepowered.api.event.cause.entity.spawn.SpawnTypes;
import org.spongepowered.api.event.entity.ConstructEntityEvent;
import org.spongepowered.api.event.item.inventory.DropItemEvent;
import org.spongepowered.api.item.inventory.ItemStackSnapshot;
import org.spongepowered.api.text.Text;
import org.spongepowered.api.text.translation.Translation;
import org.spongepowered.api.util.Direction;
import org.spongepowered.api.util.RelativePositions;
import org.spongepowered.api.world.Location;
import org.spongepowered.api.world.TeleportHelper;
import org.spongepowered.api.world.World;
import org.spongepowered.api.world.storage.WorldProperties;
import org.spongepowered.asm.lib.Opcodes;
import org.spongepowered.asm.mixin.Implements;
import org.spongepowered.asm.mixin.Interface;
import org.spongepowered.asm.mixin.Intrinsic;
import org.spongepowered.asm.mixin.Mixin;
import org.spongepowered.asm.mixin.Shadow;
import org.spongepowered.asm.mixin.injection.At;
import org.spongepowered.asm.mixin.injection.Inject;
import org.spongepowered.asm.mixin.injection.ModifyArg;
import org.spongepowered.asm.mixin.injection.Redirect;
import org.spongepowered.asm.mixin.injection.callback.CallbackInfo;
import org.spongepowered.common.SpongeImpl;
import org.spongepowered.common.data.persistence.NbtTranslator;
import org.spongepowered.common.data.util.DataQueries;
import org.spongepowered.common.data.util.DataUtil;
import org.spongepowered.common.data.util.NbtDataUtil;
import org.spongepowered.common.data.value.immutable.ImmutableSpongeListValue;
import org.spongepowered.common.data.value.immutable.ImmutableSpongeValue;
import org.spongepowered.common.entity.EntityUtil;
import org.spongepowered.common.entity.SpongeEntitySnapshotBuilder;
import org.spongepowered.common.event.SpongeCommonEventFactory;
import org.spongepowered.common.event.damage.DamageEventHandler;
import org.spongepowered.common.event.damage.MinecraftBlockDamageSource;
import org.spongepowered.common.interfaces.IMixinEntityPlayerMP;
import org.spongepowered.common.interfaces.data.IMixinCustomDataHolder;
import org.spongepowered.common.interfaces.entity.IMixinEntity;
import org.spongepowered.common.interfaces.entity.IMixinGriefer;
<<<<<<< HEAD
import org.spongepowered.common.interfaces.world.IMixinWorld;
import org.spongepowered.common.interfaces.world.IMixinWorldProvider;
import org.spongepowered.common.interfaces.world.IMixinWorldServer;
=======
import org.spongepowered.common.interfaces.entity.player.IMixinEntityPlayer;
>>>>>>> 36f8d415
import org.spongepowered.common.registry.type.world.DimensionRegistryModule;
import org.spongepowered.common.registry.type.world.WorldPropertyRegistryModule;
import org.spongepowered.common.text.SpongeTexts;
import org.spongepowered.common.util.SpongeHooks;
import org.spongepowered.common.world.DimensionManager;

import java.util.ArrayList;
import java.util.Collection;
import java.util.EnumSet;
import java.util.List;
import java.util.Optional;
import java.util.Random;
import java.util.Set;
import java.util.UUID;
import java.util.stream.Collectors;

import javax.annotation.Nullable;

@Mixin(net.minecraft.entity.Entity.class)
@Implements(@Interface(iface = Entity.class, prefix = "entity$"))
public abstract class MixinEntity implements IMixinEntity {

    private static final String LAVA_DAMAGESOURCE_FIELD = "Lnet/minecraft/util/DamageSource;lava:Lnet/minecraft/util/DamageSource;";
    private static final String ATTACK_ENTITY_FROM_METHOD = "Lnet/minecraft/entity/Entity;attackEntityFrom(Lnet/minecraft/util/DamageSource;F)Z";
    private static final String FIRE_DAMAGESOURCE_FIELD = "Lnet/minecraft/util/DamageSource;inFire:Lnet/minecraft/util/DamageSource;";
    private static final String WORLD_SPAWN_PARTICLE = "Lnet/minecraft/world/World;spawnParticle(Lnet/minecraft/util/EnumParticleTypes;DDDDDD[I)V";
    private static final String
            ENTITY_ITEM_INIT =
            "Lnet/minecraft/entity/item/EntityItem;<init>(Lnet/minecraft/world/World;DDDLnet/minecraft/item/ItemStack;)V";
    private static final String WORLD_SPAWN_ENTITY = "Lnet/minecraft/world/World;spawnEntityInWorld(Lnet/minecraft/entity/Entity;)Z";
    // @formatter:off
    private EntityType entityType = SpongeImpl.getRegistry().getTranslated(this.getClass(), EntityType.class);
    private boolean teleporting;
    private net.minecraft.entity.Entity teleportVehicle;
    private float origWidth;
    private float origHeight;
    @Nullable private DamageSource originalLava;
    protected boolean isConstructing = true;
    @Nullable private Text displayName;
    protected DamageSource lastDamageSource;
    private Cause destructCause;
    private net.minecraft.entity.Entity mcEntity = (net.minecraft.entity.Entity)(Object) this;

    @Shadow private UUID entityUniqueID;
    @Shadow public net.minecraft.world.World worldObj;
    @Shadow public double posX;
    @Shadow public double posY;
    @Shadow public double posZ;
    @Shadow public double motionX;
    @Shadow public double motionY;
    @Shadow public double motionZ;
    @Shadow public boolean velocityChanged;
    @Shadow public double prevPosX;
    @Shadow public double prevPosY;
    @Shadow public double prevPosZ;
    @Shadow public float rotationYaw;
    @Shadow public float rotationPitch;
    @Shadow public float width;
    @Shadow public float height;
    @Shadow public float fallDistance;
    @Shadow public boolean isDead;
    @Shadow public boolean onGround;
    @Shadow public boolean inWater;
    @Shadow protected boolean isImmuneToFire;
    @Shadow public int hurtResistantTime;
    @Shadow public int fireResistance;
    @Shadow public int fire;
    @Shadow public int dimension;
    @Shadow protected Random rand;
    @Shadow public abstract void setPosition(double x, double y, double z);
    @Shadow public abstract void setDead();
    @Shadow public abstract void setFlag(int flag, boolean data);
    @Shadow public abstract boolean getFlag(int flag);
    @Shadow public abstract int getAir();
    @Shadow public abstract void setAir(int air);
    @Shadow public abstract float getEyeHeight();
    @Shadow public abstract String getCustomNameTag();
    @Shadow public abstract void setCustomNameTag(String name);
    @Shadow public abstract UUID getUniqueID();
    @Shadow public abstract AxisAlignedBB getEntityBoundingBox();
    @Shadow protected abstract boolean getAlwaysRenderNameTag();
    @Shadow protected abstract void setAlwaysRenderNameTag(boolean visible);
    @Shadow public abstract void setFire(int seconds);
    @Shadow public abstract void writeToNBT(NBTTagCompound compound);
    @Shadow public abstract boolean attackEntityFrom(DamageSource source, float amount);
    @Shadow protected abstract void shadow$setRotation(float yaw, float pitch);
    @Shadow public abstract void setSize(float width, float height);
    @Shadow public abstract boolean isSilent();
    @Shadow public abstract int getEntityId();
<<<<<<< HEAD
    @Shadow public abstract boolean isBeingRidden();
    @Shadow public abstract SoundCategory getSoundCategory();
    @Shadow public abstract List<net.minecraft.entity.Entity> shadow$getPassengers();
    @Shadow public abstract net.minecraft.entity.Entity getLowestRidingEntity();
    @Shadow public abstract net.minecraft.entity.Entity getRidingEntity();
    @Shadow public abstract void dismountRidingEntity();
    @Shadow public abstract void playSound(SoundEvent soundIn, float volume, float pitch);
    @Shadow public abstract boolean isEntityInvulnerable(DamageSource source);
=======
    @Shadow public abstract void setEating(boolean eating);
    @Shadow public abstract boolean isSprinting();
    @Shadow public abstract boolean isInWater();
    @Shadow public abstract void applyEnchantments(EntityLivingBase entityLivingBaseIn, net.minecraft.entity.Entity entityIn);
>>>>>>> 36f8d415


    // @formatter:on

    @Override
    public boolean isInConstructPhase() {
        return this.isConstructing;
    }

    @Override
    public void firePostConstructEvents() {
        this.isConstructing = false;
    }

    @Inject(method = "setSize", at = @At("RETURN"))
    public void onSetSize(float width, float height, CallbackInfo ci) {
        if (this.origWidth == 0 || this.origHeight == 0) {
            this.origWidth = this.width;
            this.origHeight = this.height;
        }
    }

    @Inject(method = "moveEntity(DDD)V", at = @At("HEAD"), cancellable = true)
    public void onMoveEntity(double x, double y, double z, CallbackInfo ci) {
        if (!this.worldObj.isRemote && !SpongeHooks.checkEntitySpeed(((net.minecraft.entity.Entity) (Object) this), x, y, z)) {
            ci.cancel();
        }
    }

    @Inject(method = "setOnFireFromLava()V", at = @At(value = "FIELD", target = LAVA_DAMAGESOURCE_FIELD, opcode = Opcodes.GETSTATIC))
    public void preSetOnFire(CallbackInfo callbackInfo) {
        if (!this.worldObj.isRemote) {
            this.originalLava = DamageSource.lava;
            AxisAlignedBB bb = this.getEntityBoundingBox().expand(-0.10000000149011612D, -0.4000000059604645D, -0.10000000149011612D);
            Location<World> location = DamageEventHandler.findFirstMatchingBlock((net.minecraft.entity.Entity) (Object) this, bb, block ->
                block.getBlock().getMaterial(block) == Material.lava);
            DamageSource.lava = new MinecraftBlockDamageSource("lava", location).setFireDamage();
        }
    }

    @Inject(method = "setOnFireFromLava()V", at = @At(value = "INVOKE_ASSIGN", target = ATTACK_ENTITY_FROM_METHOD))
    public void postSetOnFire(CallbackInfo callbackInfo) {
        if (!this.worldObj.isRemote) {
            if (this.originalLava == null) {
                SpongeImpl.getLogger().error("Original lava is null!");
                Thread.dumpStack();
            }
            DamageSource.lava = this.originalLava;
        }
    }

    private DamageSource originalInFire;

    @Inject(method = "dealFireDamage", at = @At(value = "FIELD", target = FIRE_DAMAGESOURCE_FIELD, opcode = Opcodes.GETSTATIC))
    public void preFire(CallbackInfo callbackInfo) {
        // Sponge Start - Find the fire block!
        if (!this.worldObj.isRemote) {
            this.originalInFire = DamageSource.inFire;
            AxisAlignedBB bb = this.getEntityBoundingBox().expand(-0.001D, -0.001D, -0.001D);
            Location<World> location = DamageEventHandler.findFirstMatchingBlock((net.minecraft.entity.Entity) (Object) this, bb, block ->
                block.getBlock() == Blocks.fire || block.getBlock() == Blocks.flowing_lava || block.getBlock() == Blocks.lava);
            DamageSource.inFire = new MinecraftBlockDamageSource("inFire", location).setFireDamage();
        }
    }

    @Inject(method = "dealFireDamage", at = @At(value = "INVOKE_ASSIGN", target = ATTACK_ENTITY_FROM_METHOD))
    public void postDealFireDamage(CallbackInfo callbackInfo) {
        if (!this.worldObj.isRemote) {
            if (this.originalInFire == null) {
                SpongeImpl.getLogger().error("Original fire is null!");
                Thread.dumpStack();
            }
            DamageSource.inFire = this.originalInFire;
        }
    }

    @Override
    public void supplyVanillaManipulators(List<DataManipulator<?, ?>> manipulators) {
        Optional<VehicleData> vehicleData = get(VehicleData.class);
        if (vehicleData.isPresent()) {
            manipulators.add(vehicleData.get());
        }
        if (this.fire > 0) {
            manipulators.add(get(IgniteableData.class).get());
        }

    }

    @Override
    public World getWorld() {
        return (World) this.worldObj;
    }

    @Override
    public EntitySnapshot createSnapshot() {
        return new SpongeEntitySnapshotBuilder().from(this).build();
    }

    @Override
    public Random getRandom() {
        return this.rand;
    }

    public Vector3d getPosition() {
        return new Vector3d(this.posX, this.posY, this.posZ);
    }

    @Override
    public Location<World> getLocation() {
        return new Location<>((World) this.worldObj, getPosition());
    }

    @Override
    public void setLocation(Location<World> location) {
        setLocation(location, true);
    }

    @Override
    public boolean setLocationSafely(Location<World> location) {
        return setLocation(location, false);
    }

    @Override
    public void setLocationAndRotation(Location<World> location, Vector3d rotation) {
        setLocation(location);
        setRotation(rotation);
    }

    @Override
    public boolean setLocationAndRotationSafely(Location<World> location, Vector3d rotation) {
        boolean relocated = setLocation(location, false);
        setRotation(rotation);
        return relocated;
    }

    @Override
    public boolean setLocationAndRotationSafely(Location<World> location, Vector3d rotation, EnumSet<RelativePositions> relativePositions) {
        return setLocationAndRotation(location, rotation, relativePositions, true);
    }

    public boolean setLocation(Location<World> location, boolean forced) {
        // TODO 1.9 Update - Re-write to properly handle world changes --Zidane
        checkNotNull(location, "The location was null!");
        if (isRemoved()) {
            return false;
        }

        Entity spongeEntity = this;
        net.minecraft.entity.Entity thisEntity = EntityUtil.toNative(spongeEntity);

        if (!forced) {
            // Validate
            TeleportHelper teleportHelper = SpongeImpl.getGame().getTeleportHelper();
            Optional<Location<World>> safeLocation = teleportHelper.getSafeLocation(location);
            if (!safeLocation.isPresent()) {
                return false;
            } else {
                location = safeLocation.get();
            }
        }

        final List<net.minecraft.entity.Entity> passengers = thisEntity.getPassengers();
        thisEntity.removePassengers();

        net.minecraft.world.World nmsWorld = null;
        if (location.getExtent().getUniqueId() != ((World) this.worldObj).getUniqueId()) {
            nmsWorld = (net.minecraft.world.World) location.getExtent();
            if (thisEntity instanceof EntityPlayerMP) {
                // Close open containers
                if (((EntityPlayerMP) thisEntity).openContainer != ((EntityPlayerMP) thisEntity).inventoryContainer) {
                    ((EntityPlayerMP) thisEntity).closeContainer();
                }
            }
            teleportEntity(thisEntity, location, thisEntity.dimension, ((IMixinWorldProvider) nmsWorld.provider).getDimensionId(), forced);
        } else {
            if (thisEntity instanceof EntityPlayerMP) {
                ((EntityPlayerMP) thisEntity).playerNetServerHandler
                    .setPlayerLocation(location.getPosition().getX(), location.getPosition().getY(), location.getPosition().getZ(),
                        thisEntity.rotationYaw, thisEntity.rotationPitch);
            } else {
                setPosition(location.getPosition().getX(), location.getPosition().getY(), location.getPosition().getZ());
            }
        }

        // Re-attach passengers
        for (net.minecraft.entity.Entity passenger : passengers) {
            passenger.startRiding(thisEntity, true);
        }

        return true;
    }

    @Override
    public void setLocationAndRotation(Location<World> location, Vector3d rotation, EnumSet<RelativePositions> relativePositions) {
        setLocationAndRotation(location, rotation, relativePositions, false);
    }

    @Inject(method = "onUpdate", at = @At("RETURN"))
    private void spongeOnUpdate(CallbackInfo callbackInfo) {
        if (this.pendingVisibilityUpdate && !this.worldObj.isRemote) {
            final EntityTracker entityTracker = ((WorldServer) this.worldObj).getEntityTracker();
            final EntityTrackerEntry lookup = entityTracker.trackedEntityHashTable.lookup(this.getEntityId());
            if (this.visibilityTicks % 4 == 0) {
                if (this.isVanished) {
                    for (EntityPlayerMP entityPlayerMP : lookup.trackingPlayers) {
                        entityPlayerMP.playerNetServerHandler.sendPacket(new SPacketDestroyEntities(this.getEntityId()));
                        if (((Object) this) instanceof EntityPlayerMP) {
                            entityPlayerMP.playerNetServerHandler.sendPacket(
                                    new SPacketPlayerListItem(SPacketPlayerListItem.Action.REMOVE_PLAYER, (EntityPlayerMP) (Object) this));
                        }
                    }
                } else {
                    this.visibilityTicks = 1;
                    this.pendingVisibilityUpdate = false;
                    for (EntityPlayerMP entityPlayerMP : worldObj.getMinecraftServer().getPlayerList().getPlayerList()) {
                        if (((Object) this) == entityPlayerMP) {
                            continue;
                        }
                        if (((Object) this) instanceof EntityPlayerMP) {
                            Packet<?> packet = new SPacketPlayerListItem(SPacketPlayerListItem.Action.ADD_PLAYER, (EntityPlayerMP) (Object) this);
                            entityPlayerMP.playerNetServerHandler.sendPacket(packet);
                        }
                        Packet<?> newPacket = lookup.createSpawnPacket(); // creates the spawn packet for us
                        entityPlayerMP.playerNetServerHandler.sendPacket(newPacket);
                    }
                }
            }
            if (this.visibilityTicks > 0) {
                this.visibilityTicks--;
            } else {
                this.pendingVisibilityUpdate = false;
            }
        }
    }

    @SuppressWarnings({"unchecked", "rawtypes"})
    public boolean setLocationAndRotation(Location<World> location, Vector3d rotation, EnumSet<RelativePositions> relativePositions, boolean forced) {
        boolean relocated = true;

        if (relativePositions.isEmpty()) {
            // This is just a normal teleport that happens to set both.
            relocated = setLocation(location, forced);
            setRotation(rotation);
        } else {
            if (((Entity) this) instanceof EntityPlayerMP) {
                // Players use different logic, as they support real relative movement.
                EnumSet relativeFlags = EnumSet.noneOf(SPacketPlayerPosLook.EnumFlags.class);

                if (relativePositions.contains(RelativePositions.X)) {
                    relativeFlags.add(SPacketPlayerPosLook.EnumFlags.X);
                }

                if (relativePositions.contains(RelativePositions.Y)) {
                    relativeFlags.add(SPacketPlayerPosLook.EnumFlags.Y);
                }

                if (relativePositions.contains(RelativePositions.Z)) {
                    relativeFlags.add(SPacketPlayerPosLook.EnumFlags.Z);
                }

                if (relativePositions.contains(RelativePositions.PITCH)) {
                    relativeFlags.add(SPacketPlayerPosLook.EnumFlags.X_ROT);
                }

                if (relativePositions.contains(RelativePositions.YAW)) {
                    relativeFlags.add(SPacketPlayerPosLook.EnumFlags.Y_ROT);
                }

                ((EntityPlayerMP) (Entity) this).playerNetServerHandler.setPlayerLocation(location.getPosition().getX(), location.getPosition()
                    .getY(), location.getPosition().getZ(), (float) rotation.getY(), (float) rotation.getX(), relativeFlags);
            } else {
                Location<World> resultantLocation = getLocation();
                Vector3d resultantRotation = getRotation();

                if (relativePositions.contains(RelativePositions.X)) {
                    resultantLocation = resultantLocation.add(location.getPosition().getX(), 0, 0);
                }

                if (relativePositions.contains(RelativePositions.Y)) {
                    resultantLocation = resultantLocation.add(0, location.getPosition().getY(), 0);
                }

                if (relativePositions.contains(RelativePositions.Z)) {
                    resultantLocation = resultantLocation.add(0, 0, location.getPosition().getZ());
                }

                if (relativePositions.contains(RelativePositions.PITCH)) {
                    resultantRotation = resultantRotation.add(rotation.getX(), 0, 0);
                }

                if (relativePositions.contains(RelativePositions.YAW)) {
                    resultantRotation = resultantRotation.add(0, rotation.getY(), 0);
                }

                // From here just a normal teleport is needed.
                relocated = setLocation(resultantLocation, forced);
                setRotation(resultantRotation);
            }
        }

        return relocated;
    }

    @Override
    public Vector3d getScale() {
        return Vector3d.ONE;
    }

    @Override
    public void setScale(Vector3d scale) {
        // do nothing, Minecraft doesn't properly support this yet
    }

    @Override
    public Transform<World> getTransform() {
        return new Transform<>(getWorld(), getPosition(), getRotation(), getScale());
    }

    @Override
    public void setTransform(Transform<World> transform) {
        checkNotNull(transform, "The transform cannot be null!");
        setLocation(transform.getLocation());
        setRotation(transform.getRotation());
        setScale(transform.getScale());
    }

    @Override
    public boolean transferToWorld(String worldName, Vector3d position) {
        checkNotNull(worldName, "World name was null!");
        checkNotNull(position, "Position was null!");
        Optional<WorldProperties> props = WorldPropertyRegistryModule.getInstance().getWorldProperties(worldName);
        if (props.isPresent()) {
            if (props.get().isEnabled()) {
                Optional<World> world = SpongeImpl.getGame().getServer().loadWorld(worldName);
                if (world.isPresent()) {
                    Location<World> location = new Location<>(world.get(), position);
                    return setLocationSafely(location);
                }
            }
        }
        return false;
    }

    @Override
    public boolean transferToWorld(UUID uuid, Vector3d position) {
        checkNotNull(uuid, "The world uuid cannot be null!");
        checkNotNull(position, "The position cannot be null!");
        return transferToWorld(DimensionRegistryModule.getInstance().getWorldFolder(uuid), position);
    }

    @Override
    public Vector3d getRotation() {
        return new Vector3d(this.rotationPitch, this.rotationYaw, 0);
    }

    @SuppressWarnings({"unchecked", "rawtypes"})
    @Override
    public void setRotation(Vector3d rotation) {
        checkNotNull(rotation, "Rotation was null!");
        if (!this.worldObj.isRemote) { // We can't set the rotation update on client worlds.
            ((IMixinWorldServer) getWorld()).addEntityRotationUpdate((net.minecraft.entity.Entity) (Entity) this, rotation);
        }
        if (((Entity) this) instanceof EntityPlayerMP) {
            // Force an update, this also set the rotation in this entity
            ((EntityPlayerMP) (Entity) this).playerNetServerHandler.setPlayerLocation(getPosition().getX(), getPosition().getY(),
                getPosition().getZ(), (float) rotation.getY(), (float) rotation.getX(), (Set) EnumSet.noneOf(RelativePositions.class));
        } else {
            // Let the entity tracker do its job, this just updates the variables
            shadow$setRotation((float) rotation.getY(), (float) rotation.getX());
        }
    }

    @Override
    public boolean isOnGround() {
        return this.onGround;
    }

    @Override
    public boolean isRemoved() {
        return this.isDead;
    }

    @Override
    public boolean isLoaded() {
        // TODO - add flag for entities loaded/unloaded into world
        return !isRemoved();
    }

    @Override
    public void remove() {
        this.isDead = true;
    }

    @Override
    public boolean damage(double damage, org.spongepowered.api.event.cause.entity.damage.source.DamageSource damageSource, Cause cause) {
        if (!(damageSource instanceof DamageSource)) {
            SpongeImpl.getLogger().error("An illegal DamageSource was provided in the cause! The damage source must extend AbstractDamageSource!");
            return false;
        }
        // todo hook the damage entity event with the cause.
        return attackEntityFrom((DamageSource) damageSource, (float) damage);
    }

    @Override
    public boolean isTeleporting() {
        return this.teleporting;
    }

    @Override
    public net.minecraft.entity.Entity getTeleportVehicle() {
        return this.teleportVehicle;
    }

    @Override
    public void setIsTeleporting(boolean teleporting) {
        this.teleporting = teleporting;
    }

    @Override
    public void setTeleportVehicle(net.minecraft.entity.Entity vehicle) {
        this.teleportVehicle = vehicle;
    }

    @Override
    public EntityType getType() {
        return this.entityType;
    }

    @Override
    public UUID getUniqueId() {
        return this.entityUniqueID;
    }

    @Intrinsic
    public List<Entity> entity$getPassengers() {
        return (List<Entity>) (Object) shadow$getPassengers();
    }

    @Override
    public Optional<Entity> getVehicle() {
        return Optional.ofNullable((Entity) getRidingEntity());
    }

    @Override
    public Entity getBaseVehicle() {
        return (Entity) this.getLowestRidingEntity();
    }

    @Override
    public DataTransactionResult addPassenger(Entity entity) {
        checkNotNull(entity);
        final ImmutableList.Builder<EntitySnapshot> passengerSnapshotsBuilder = ImmutableList.builder();
        passengerSnapshotsBuilder.addAll(getPassengers().stream().map(Entity::createSnapshot).collect(Collectors.toList()));

        final DataTransactionResult.Builder builder = DataTransactionResult.builder();
        if (!((net.minecraft.entity.Entity) entity).startRiding((net.minecraft.entity.Entity) (Object) this, true)) {
            return builder.result(DataTransactionResult.Type.FAILURE).reject(new ImmutableSpongeListValue<>(Keys.PASSENGERS, ImmutableList.of(entity
                    .createSnapshot()))).build();
        }

        passengerSnapshotsBuilder.add(entity.createSnapshot());

        return builder.result(DataTransactionResult.Type.SUCCESS).success(new ImmutableSpongeListValue<>(Keys.PASSENGERS, passengerSnapshotsBuilder
                .build())).build();
    }

    @Override
    public DataTransactionResult setVehicle(@Nullable Entity entity) {
        if (getRidingEntity() == null && entity == null) {
            return DataTransactionResult.successNoData();
        }
        final DataTransactionResult.Builder builder = DataTransactionResult.builder();
        if (getRidingEntity() != null) {
            final EntitySnapshot previousVehicleSnapshot = ((Entity) getRidingEntity()).createSnapshot();
            dismountRidingEntity();
            builder.replace(new ImmutableSpongeValue<>(Keys.VEHICLE, previousVehicleSnapshot));
        }
        if (entity != null) {
            builder.from(entity.addPassenger((Entity) (Object) this));
        }
        return builder.result(DataTransactionResult.Type.SUCCESS).build();
    }

    // for sponge internal use only
    @SuppressWarnings("unchecked")
    public boolean teleportEntity(net.minecraft.entity.Entity entity, Location<World> location, int currentDim, int targetDim, boolean forced) {
        MinecraftServer mcServer = entity.getEntityWorld().getMinecraftServer();
        final WorldServer fromWorld = mcServer.worldServerForDimension(currentDim);
        final WorldServer toWorld = mcServer.worldServerForDimension(targetDim);
        if (entity instanceof EntityPlayer) {
            fromWorld.getEntityTracker().removePlayerFromTrackers((EntityPlayerMP) entity);
            fromWorld.getPlayerChunkMap().removePlayer((EntityPlayerMP) entity);
            mcServer.getPlayerList().getPlayerList().remove(entity);
        } else {
            fromWorld.getEntityTracker().untrackEntity(entity);
        }

        entity.worldObj.removePlayerEntityDangerously(entity);
        entity.dimension = targetDim;
        entity.setPositionAndRotation(location.getX(), location.getY(), location.getZ(), 0, 0);
        if (forced) {
            while (!toWorld.getCollisionBoxes(entity, entity.getEntityBoundingBox()).isEmpty() && entity.posY < 256.0D) {
                entity.setPosition(entity.posX, entity.posY + 1.0D, entity.posZ);
            }
        }

        toWorld.getChunkProvider().provideChunk((int) entity.posX >> 4, (int) entity.posZ >> 4);

        if (entity instanceof EntityPlayer) {
            EntityPlayerMP entityplayermp1 = (EntityPlayerMP) entity;

            // Support vanilla clients going into custom dimensions
            int clientDimension = DimensionManager.getClientDimensionToSend(((IMixinWorldProvider) toWorld.provider).getDimensionId(), toWorld, entityplayermp1);
            if (((IMixinEntityPlayerMP) entityplayermp1).usesCustomClient()) {
                DimensionManager.sendDimensionRegistration(toWorld, entityplayermp1, clientDimension);
            } else {
                // Force vanilla client to refresh their chunk cache if same dimension
                if (currentDim != targetDim && (currentDim == clientDimension || targetDim == clientDimension)) {
                    entityplayermp1.playerNetServerHandler.sendPacket(
                        new SPacketRespawn((byte) (clientDimension >= 0 ? -1 : 0), toWorld.getDifficulty(), toWorld.getWorldInfo().getTerrainType(),
                            entityplayermp1.interactionManager.getGameType()));
                }
            }

            entityplayermp1.playerNetServerHandler.sendPacket(
                new SPacketRespawn(clientDimension, toWorld.getDifficulty(), toWorld.getWorldInfo().getTerrainType(),
                    entityplayermp1.interactionManager.getGameType()));
            entity.setWorld(toWorld);
            entity.isDead = false;
            entityplayermp1.playerNetServerHandler.setPlayerLocation(entityplayermp1.posX, entityplayermp1.posY, entityplayermp1.posZ,
                entityplayermp1.rotationYaw, entityplayermp1.rotationPitch);
            entityplayermp1.setSneaking(false);
            mcServer.getPlayerList().updateTimeAndWeatherForPlayer(entityplayermp1, toWorld);
            toWorld.getPlayerChunkMap().addPlayer(entityplayermp1);
            toWorld.spawnEntityInWorld(entityplayermp1);
            mcServer.getPlayerList().getPlayerList().add(entityplayermp1);
            entityplayermp1.interactionManager.setWorld(toWorld);
            entityplayermp1.addSelfToInternalCraftingInventory();
            entityplayermp1.setHealth(entityplayermp1.getHealth());
        } else {
            // TODO need to direct this appropriately in cause tracking
            toWorld.spawnEntityInWorld(entity);
        }

        fromWorld.resetUpdateEntityTick();
        toWorld.resetUpdateEntityTick();
        return true;
    }

    /**
     * Hooks into vanilla's writeToNBT to call {@link #writeToNbt}.
     *
     * <p> This makes it easier for other entity mixins to override writeToNBT
     * without having to specify the <code>@Inject</code> annotation. </p>
     *
     * @param compound The compound vanilla writes to (unused because we write
     *        to SpongeData)
     * @param ci (Unused) callback info
     */
    @Inject(method = "Lnet/minecraft/entity/Entity;writeToNBT(Lnet/minecraft/nbt/NBTTagCompound;)V", at = @At("HEAD"))
    public void onWriteToNBT(NBTTagCompound compound, CallbackInfo ci) {
        this.writeToNbt(this.getSpongeData());
    }

    /**
     * Hooks into vanilla's readFromNBT to call {@link #readFromNbt}.
     *
     * <p> This makes it easier for other entity mixins to override readFromNbt
     * without having to specify the <code>@Inject</code> annotation. </p>
     *
     * @param compound The compound vanilla reads from (unused because we read
     *        from SpongeData)
     * @param ci (Unused) callback info
     */
    @Inject(method = "Lnet/minecraft/entity/Entity;readFromNBT(Lnet/minecraft/nbt/NBTTagCompound;)V", at = @At("RETURN"))
    public void onReadFromNBT(NBTTagCompound compound, CallbackInfo ci) {
        if (this.isConstructing) {
            firePostConstructEvents(); // Do this early as possible
        }
        this.readFromNbt(this.getSpongeData());
    }

    @Override
    public boolean validateRawData(DataContainer container) {
        return false;
    }

    @Override
    public void setRawData(DataContainer container) throws InvalidDataException {

    }

    /**
     * Read extra data (SpongeData) from the entity's NBT tag.
     *
     * @param compound The SpongeData compound to read from
     */
    @Override
    public void readFromNbt(NBTTagCompound compound) {
        if (this instanceof IMixinCustomDataHolder) {
            if (compound.hasKey(NbtDataUtil.CUSTOM_MANIPULATOR_TAG_LIST, NbtDataUtil.TAG_LIST)) {
                final NBTTagList list = compound.getTagList(NbtDataUtil.CUSTOM_MANIPULATOR_TAG_LIST, NbtDataUtil.TAG_COMPOUND);
                final ImmutableList.Builder<DataView> builder = ImmutableList.builder();
                if (list != null && list.tagCount() != 0) {
                    for (int i = 0; i < list.tagCount(); i++) {
                        final NBTTagCompound internal = list.getCompoundTagAt(i);
                        builder.add(NbtTranslator.getInstance().translateFrom(internal));
                    }
                }
                try {
                    final List<DataManipulator<?, ?>> manipulators = DataUtil.deserializeManipulatorList(builder.build());
                    for (DataManipulator<?, ?> manipulator : manipulators) {
                        offer(manipulator);
                    }
                } catch (InvalidDataException e) {
                    SpongeImpl.getLogger().error("Could not deserialize custom plugin data! ", e);
                }
            }
        }
        if (this instanceof IMixinGriefer && ((IMixinGriefer) this).isGriefer() && compound.hasKey(NbtDataUtil.CAN_GRIEF)) {
            ((IMixinGriefer) this).setCanGrief(compound.getBoolean(NbtDataUtil.CAN_GRIEF));
        }
    }

    /**
     * Write extra data (SpongeData) to the entity's NBT tag.
     *
     * @param compound The SpongeData compound to write to
     */
    @Override
    public void writeToNbt(NBTTagCompound compound) {
        if (this instanceof IMixinCustomDataHolder) {
            final List<DataManipulator<?, ?>> manipulators = ((IMixinCustomDataHolder) this).getCustomManipulators();
            if (!manipulators.isEmpty()) {
                final List<DataView> manipulatorViews = DataUtil.getSerializedManipulatorList(manipulators);
                final NBTTagList manipulatorTagList = new NBTTagList();
                for (DataView dataView : manipulatorViews) {
                    manipulatorTagList.appendTag(NbtTranslator.getInstance().translateData(dataView));
                }
                compound.setTag(NbtDataUtil.CUSTOM_MANIPULATOR_TAG_LIST, manipulatorTagList);
            }
        }
        if (this instanceof IMixinGriefer && ((IMixinGriefer) this).isGriefer()) {
            compound.setBoolean(NbtDataUtil.CAN_GRIEF, ((IMixinGriefer) this).canGrief());
        }
    }

    @Override
    public int getContentVersion() {
        return 1;
    }

    @Override
    public DataContainer toContainer() {
        final Transform<World> transform = getTransform();
        final NBTTagCompound compound = new NBTTagCompound();
        writeToNBT(compound);
        NbtDataUtil.filterSpongeCustomData(compound); // We must filter the custom data so it isn't stored twice
        final DataContainer unsafeNbt = NbtTranslator.getInstance().translateFrom(compound);
        final DataContainer container = new MemoryDataContainer()
            .set(Queries.CONTENT_VERSION, getContentVersion())
            .set(DataQueries.ENTITY_CLASS, this.getClass().getName())
            .set(Queries.WORLD_ID, transform.getExtent().getUniqueId().toString())
            .createView(DataQueries.SNAPSHOT_WORLD_POSITION)
                .set(Queries.POSITION_X, transform.getPosition().getX())
                .set(Queries.POSITION_Y, transform.getPosition().getY())
                .set(Queries.POSITION_Z, transform.getPosition().getZ())
            .getContainer()
            .createView(DataQueries.ENTITY_ROTATION)
                .set(Queries.POSITION_X, transform.getRotation().getX())
                .set(Queries.POSITION_Y, transform.getRotation().getY())
                .set(Queries.POSITION_Z, transform.getRotation().getZ())
            .getContainer()
            .createView(DataQueries.ENTITY_SCALE)
                .set(Queries.POSITION_X, transform.getScale().getX())
                .set(Queries.POSITION_Y, transform.getScale().getY())
                .set(Queries.POSITION_Z, transform.getScale().getZ())
            .getContainer()
            .set(DataQueries.ENTITY_TYPE, this.entityType.getId())
            .set(DataQueries.UNSAFE_NBT, unsafeNbt);
        final Collection<DataManipulator<?, ?>> manipulators = getContainers();
        if (!manipulators.isEmpty()) {
            container.set(DataQueries.DATA_MANIPULATORS, DataUtil.getSerializedManipulatorList(manipulators));
        }
        return container;
    }

    @Override
    public Collection<DataManipulator<?, ?>> getContainers() {
        final List<DataManipulator<?, ?>> list = Lists.newArrayList();
        this.supplyVanillaManipulators(list);
        if (this instanceof IMixinCustomDataHolder && ((IMixinCustomDataHolder) this).hasManipulators()) {
            list.addAll(((IMixinCustomDataHolder) this).getCustomManipulators());
        }
        return list;
    }

    @Override
    public Entity copy() {
        if ((Object) this instanceof Player) {
            throw new IllegalArgumentException("Cannot copy player entities!");
        }
        try {
            final NBTTagCompound compound = new NBTTagCompound();
            writeToNBT(compound);
            net.minecraft.entity.Entity entity = EntityList.createEntityByName(this.entityType.getId(), this.worldObj);
            compound.setLong(NbtDataUtil.UUID_MOST, entity.getUniqueID().getMostSignificantBits());
            compound.setLong(NbtDataUtil.UUID_LEAST, entity.getUniqueID().getLeastSignificantBits());
            entity.readFromNBT(compound);
            return (Entity) entity;
        } catch (Exception e) {
            throw new IllegalArgumentException("Could not copy the entity:", e);
        }
    }

    @Override
    public Optional<User> getTrackedPlayer(String nbtKey) {
        return Optional.empty();
    }

    @Override
    public void trackEntityUniqueId(String nbtKey, UUID uuid) {
        if (!getSpongeData().hasKey(nbtKey)) {
            if (uuid == null) {
                return;
            }

            NBTTagCompound sourceNbt = new NBTTagCompound();
            sourceNbt.setLong(NbtDataUtil.WORLD_UUID_LEAST, uuid.getLeastSignificantBits());
            sourceNbt.setLong(NbtDataUtil.WORLD_UUID_MOST, uuid.getMostSignificantBits());
            getSpongeData().setTag(nbtKey, sourceNbt);
        } else {
            if (uuid == null) {
                getSpongeData().getCompoundTag(nbtKey).removeTag(NbtDataUtil.WORLD_UUID_LEAST);
                getSpongeData().getCompoundTag(nbtKey).removeTag(NbtDataUtil.WORLD_UUID_MOST);
            } else {
                getSpongeData().getCompoundTag(nbtKey).setLong(NbtDataUtil.WORLD_UUID_LEAST, uuid.getLeastSignificantBits());
                getSpongeData().getCompoundTag(nbtKey).setLong(NbtDataUtil.WORLD_UUID_MOST, uuid.getMostSignificantBits());
            }
        }
    }

    @Override
    public Optional<UUID> getCreator() {
       return Optional.empty();
    }

    @Override
    public Optional<UUID> getNotifier() {
        return Optional.empty();
    }

    @Override
    public void setCreator(@Nullable UUID uuid) {
        trackEntityUniqueId(NbtDataUtil.SPONGE_ENTITY_CREATOR, uuid);
    }

    @Override
    public void setNotifier(@Nullable UUID uuid) {
        trackEntityUniqueId(NbtDataUtil.SPONGE_ENTITY_NOTIFIER, uuid);
    }

    @Override
    public void setImplVelocity(Vector3d velocity) {
        this.motionX = checkNotNull(velocity).getX();
        this.motionY = velocity.getY();
        this.motionZ = velocity.getZ();
        this.velocityChanged = true;
    }

    @Override
    public Vector3d getVelocity() {
        return new Vector3d(this.motionX, this.motionY, this.motionZ);
    }

    @Redirect(method = "moveEntity", at = @At(value = "INVOKE", target = "Lnet/minecraft/block/Block;onEntityCollidedWithBlock(Lnet/minecraft/world/World;Lnet/minecraft/util/math/BlockPos;Lnet/minecraft/entity/Entity;)V"))
    public void onEntityCollideWithBlock(Block block, net.minecraft.world.World world, BlockPos pos, net.minecraft.entity.Entity entity) {
        if (block == Blocks.air) {
            // ignore air blocks
            return;
        }

        if (world.isRemote) {
            block.onEntityCollidedWithBlock(world, pos, entity);
            return;
        }

        if (!SpongeCommonEventFactory.handleCollideBlockEvent(block, world, pos, world.getBlockState(pos), entity, Direction.NONE)) {
            block.onEntityCollidedWithBlock(world, pos, entity);
        }
    }

    @Redirect(method = "doBlockCollisions", at = @At(value = "INVOKE", target = "Lnet/minecraft/block/Block;onEntityCollidedWithBlock(Lnet/minecraft/world/World;Lnet/minecraft/util/math/BlockPos;Lnet/minecraft/block/state/IBlockState;Lnet/minecraft/entity/Entity;)V"))
    public void onEntityCollideWithBlockState(Block block, net.minecraft.world.World world, BlockPos pos, IBlockState state, net.minecraft.entity.Entity entity) {
        if (block == Blocks.air) {
            // ignore air blocks
            return;
        }

        if (world.isRemote) {
            block.onEntityCollidedWithBlock(world, pos, state, entity);
            return;
        }

        if (!SpongeCommonEventFactory.handleCollideBlockEvent(block, world, pos, state, entity, Direction.NONE)) {
            block.onEntityCollidedWithBlock(world, pos, state, entity);
        }
    }

    @Redirect(method = "updateFallState", at = @At(value = "INVOKE", target="Lnet/minecraft/block/Block;onFallenUpon(Lnet/minecraft/world/World;Lnet/minecraft/util/math/BlockPos;Lnet/minecraft/entity/Entity;F)V"))
    public void onBlockFallenUpon(Block block, net.minecraft.world.World world, BlockPos pos, net.minecraft.entity.Entity entity, float fallDistance) {
        if (block == Blocks.air) {
            // ignore air blocks
            return;
        }

        if (world.isRemote) {
            block.onFallenUpon(world, pos, entity, fallDistance);
            return;
        }

        if (!SpongeCommonEventFactory.handleCollideBlockEvent(block, world, pos, world.getBlockState(pos), entity, Direction.UP)) {
            block.onFallenUpon(world, pos, entity, fallDistance);
        }
    }

    @Override
    public Translation getTranslation() {
        return getType().getTranslation();
    }

    private boolean collision = false;
    private boolean untargetable = false;
    private boolean isVanished = false;

    private boolean pendingVisibilityUpdate = false;
    private int visibilityTicks = 0;

    @Override
    public boolean isVanished() {
        return this.isVanished;
    }

    @Override
    public void setVanished(boolean invisible) {
        this.isVanished = invisible;
        this.pendingVisibilityUpdate = true;
        this.visibilityTicks = 20;
    }

    @Override
    public boolean ignoresCollision() {
        return this.collision;
    }

    @Override
    public void setIgnoresCollision(boolean prevents) {
        this.collision = prevents;
    }

    @Override
    public boolean isUntargetable() {
        return this.untargetable;
    }

    @Override
    public void setUntargetable(boolean untargetable) {
        this.untargetable = untargetable;
    }

    /**
     * @author gabizou - January 4th, 2016
     * @updated gabizou - January 27th, 2016 - Rewrite to a redirect
     *
     * This prevents sounds from being sent to the server by entities that are invisible
     */
    @Redirect(method = "playSound", at = @At(value = "INVOKE", target = "Lnet/minecraft/entity/Entity;isSilent()Z"))
    public boolean checkIsSilentOrInvis(net.minecraft.entity.Entity entity) {
        return entity.isSilent() || this.isVanished;
    }

    @Redirect(method = "applyEntityCollision", at = @At(value = "FIELD", target = "Lnet/minecraft/entity/Entity;noClip:Z", opcode = Opcodes.GETFIELD))
    private boolean spongeApplyEntityCollisionCheckVanish(net.minecraft.entity.Entity entity) {
        return entity.noClip || ((IMixinEntity) entity).isVanished();
    }

    @Redirect(method = "resetHeight", at = @At(value = "INVOKE", target = WORLD_SPAWN_PARTICLE))
    public void spawnParticle(net.minecraft.world.World world, EnumParticleTypes particleTypes, double xCoord, double yCoord, double zCoord,
            double xOffset, double yOffset, double zOffset, int ... p_175688_14_) {
        if (!this.isVanished) {
            this.worldObj.spawnParticle(particleTypes, xCoord, yCoord, zCoord, xOffset, yOffset, zOffset, p_175688_14_);
        }
    }

    @Redirect(method = "createRunningParticles", at = @At(value = "INVOKE", target = WORLD_SPAWN_PARTICLE))
    public void runningSpawnParticle(net.minecraft.world.World world, EnumParticleTypes particleTypes, double xCoord, double yCoord, double zCoord,
            double xOffset, double yOffset, double zOffset, int ... p_175688_14_) {
        if (!this.isVanished) {
            this.worldObj.spawnParticle(particleTypes, xCoord, yCoord, zCoord, xOffset, yOffset, zOffset, p_175688_14_);
        }
    }

    @Nullable
    @Override
    public Text getDisplayNameText() {
        return this.displayName;
    }

    private boolean skipSettingCustomNameTag = false;

    @Override
    public void setDisplayName(@Nullable Text displayName) {
        this.displayName = displayName;

        this.skipSettingCustomNameTag = true;
        if (this.displayName == null) {
            this.setCustomNameTag("");
        } else {
            this.setCustomNameTag(SpongeTexts.toLegacy(this.displayName));
        }

        this.skipSettingCustomNameTag = false;
    }

    @Inject(method = "setCustomNameTag", at = @At("RETURN"))
    public void onSetCustomNameTag(String name, CallbackInfo ci) {
        if (!this.skipSettingCustomNameTag) {
            this.displayName = SpongeTexts.fromLegacy(name);
        }
    }

    @Override
    public boolean canSee(Entity entity) {
        // note: this implementation will be changing with contextual data
        Optional<Boolean> optional = entity.get(Keys.INVISIBLE);
        return (!optional.isPresent() || !optional.get()) && !((IMixinEntity) entity).isVanished();
    }

    @Nullable private ItemStackSnapshot custom;

    /**
     * @author gabizou - January 30th, 2016
     *
     * This redirects the call to get the Item of an item stack so we can
     * throw an event and short circuit with a ConstructEntityEvent.PRE.
     *
     * @param itemStack The item stack coming in
     * @param itemStackIn The originally passed item stack
     * @param offsetY The offset
     * @return The item type, if no events cancelled
     */
    @Redirect(method = "entityDropItem", at = @At(value = "INVOKE", target = "Lnet/minecraft/item/ItemStack;getItem()Lnet/minecraft/item/Item;"))
    private Item onGetItem(ItemStack itemStack, ItemStack itemStackIn, float offsetY) {
        if (itemStack.getItem() != null) {
            // First we want to throw the DropItemEvent.PRE
            ItemStackSnapshot snapshot = ((org.spongepowered.api.item.inventory.ItemStack) itemStack).createSnapshot();
            List<ItemStackSnapshot> original = new ArrayList<>();
            original.add(snapshot);
            DropItemEvent.Pre dropEvent = SpongeEventFactory.createDropItemEventPre(Cause.of(NamedCause.source(this)),
                    ImmutableList.of(snapshot), original);
            if (dropEvent.isCancelled()) {
                return null;
            }
            this.custom = dropEvent.getDroppedItems().get(0);

            // Then throw the ConstructEntityEvent
            Transform<World> suggested = new Transform<>(this.getWorld(), new Vector3d(this.posX, this.posY + (double) offsetY, this.posZ));
            SpawnCause cause = EntitySpawnCause.builder().entity(this).type(SpawnTypes.DROPPED_ITEM).build();
            ConstructEntityEvent.Pre event = SpongeEventFactory
                    .createConstructEntityEventPre(Cause.of(NamedCause.source(cause)), EntityTypes.ITEM, suggested);
            SpongeImpl.postEvent(event);
            return event.isCancelled() ? null : itemStack.getItem();
        }
        return null;
    }

    /**
     * @author gabizou - January 30th, 2016
     *
     * Creates the argument where we can override the item stack being used to create
     * the entity item. based on the previous event.
     *
     * @param itemStack The supposed item stack to drop, originally the original argument passed in
     * @return The actual itemstack
     */
    @ModifyArg(method = "entityDropItem", at = @At(value = "INVOKE", target = ENTITY_ITEM_INIT))
    private ItemStack onItemCreationFroDrop(ItemStack itemStack) {
        ItemStack stack = this.custom == null ? itemStack : ((ItemStack) this.custom.createStack());
        this.custom = null;
        return stack;
    }

<<<<<<< HEAD
=======
    @Redirect(method = "entityDropItem", at = @At(value = "INVOKE", target = WORLD_SPAWN_ENTITY))
    private boolean onSpawnEntityDrop(net.minecraft.world.World world, net.minecraft.entity.Entity entity, ItemStack itemStackIn, float offsetY) {
        SpawnCause cause = EntitySpawnCause.builder()
                .entity(this)
                .type(SpawnTypes.DROPPED_ITEM)
                .build();
        return ((World) world).spawnEntity(((Entity) entity), Cause.of(NamedCause.source(cause)));
    }

    @Inject(method = "setDead", at = @At("HEAD"))
    public void onSetDead(CallbackInfo ci) {
        if (this.worldObj.isRemote || (this.mcEntity instanceof EntityLivingBase && !(this.mcEntity instanceof EntityArmorStand))) {
            return;
        }

        EntityPlayer player = StaticMixinHelper.packetPlayer;
        IMixinWorld spongeWorld = (IMixinWorld) this.worldObj;
        // Check if entity is killing self (ex. item despawning)
        if (spongeWorld.getCauseTracker().hasTickingEntity()) {
            Entity tickingEntity = ((IMixinWorld) this.worldObj).getCauseTracker().getCurrentTickEntity().get();
            if (tickingEntity == this.mcEntity)  {
                this.destructCause = Cause.of(NamedCause.source(tickingEntity));
            }
        // Check if a player is colliding with this entity (ex. item pickup)
        } else if (player != null) {
            if (this.mcEntity.getUniqueID().equals(((IMixinEntityPlayer) player).getCollidingEntityUuid())) {
                this.destructCause = Cause.of(NamedCause.source(StaticMixinHelper.packetPlayer));
            }
        // Check for a possible DamageSource
        } else {
            this.lastDamageSource = SpongeHooks.getEntityDamageSource(this.mcEntity);
            if (this.lastDamageSource != null) {
                this.destructCause = Cause.of(NamedCause.source(this.lastDamageSource));
            } else {
                if (spongeWorld.getCauseTracker().hasTickingTileEntity()) {
                    TileEntity te = (TileEntity) spongeWorld.getCauseTracker().getCurrentTickTileEntity().get();
                    this.destructCause = Cause.of(NamedCause.source(te));
                }
            }
        }
    }

    @Override
    public DamageSource getLastDamageSource() {
        return this.lastDamageSource;
    }

    @Override
    public Cause getNonLivingDestructCause() {
        return this.destructCause;
    }
>>>>>>> 36f8d415
}<|MERGE_RESOLUTION|>--- conflicted
+++ resolved
@@ -50,12 +50,7 @@
 import net.minecraft.network.play.server.SPacketPlayerPosLook;
 import net.minecraft.network.play.server.SPacketRespawn;
 import net.minecraft.server.MinecraftServer;
-<<<<<<< HEAD
-=======
 import net.minecraft.tileentity.TileEntity;
-import net.minecraft.util.AxisAlignedBB;
-import net.minecraft.util.BlockPos;
->>>>>>> 36f8d415
 import net.minecraft.util.DamageSource;
 import net.minecraft.util.EnumParticleTypes;
 import net.minecraft.util.SoundCategory;
@@ -124,13 +119,10 @@
 import org.spongepowered.common.interfaces.data.IMixinCustomDataHolder;
 import org.spongepowered.common.interfaces.entity.IMixinEntity;
 import org.spongepowered.common.interfaces.entity.IMixinGriefer;
-<<<<<<< HEAD
 import org.spongepowered.common.interfaces.world.IMixinWorld;
 import org.spongepowered.common.interfaces.world.IMixinWorldProvider;
 import org.spongepowered.common.interfaces.world.IMixinWorldServer;
-=======
 import org.spongepowered.common.interfaces.entity.player.IMixinEntityPlayer;
->>>>>>> 36f8d415
 import org.spongepowered.common.registry.type.world.DimensionRegistryModule;
 import org.spongepowered.common.registry.type.world.WorldPropertyRegistryModule;
 import org.spongepowered.common.text.SpongeTexts;
@@ -172,7 +164,6 @@
     @Nullable private Text displayName;
     protected DamageSource lastDamageSource;
     private Cause destructCause;
-    private net.minecraft.entity.Entity mcEntity = (net.minecraft.entity.Entity)(Object) this;
 
     @Shadow private UUID entityUniqueID;
     @Shadow public net.minecraft.world.World worldObj;
@@ -200,6 +191,8 @@
     @Shadow public int fire;
     @Shadow public int dimension;
     @Shadow protected Random rand;
+    @Shadow public float prevDistanceWalkedModified;
+    @Shadow public float distanceWalkedModified;
     @Shadow public abstract void setPosition(double x, double y, double z);
     @Shadow public abstract void setDead();
     @Shadow public abstract void setFlag(int flag, boolean data);
@@ -220,7 +213,6 @@
     @Shadow public abstract void setSize(float width, float height);
     @Shadow public abstract boolean isSilent();
     @Shadow public abstract int getEntityId();
-<<<<<<< HEAD
     @Shadow public abstract boolean isBeingRidden();
     @Shadow public abstract SoundCategory getSoundCategory();
     @Shadow public abstract List<net.minecraft.entity.Entity> shadow$getPassengers();
@@ -229,12 +221,12 @@
     @Shadow public abstract void dismountRidingEntity();
     @Shadow public abstract void playSound(SoundEvent soundIn, float volume, float pitch);
     @Shadow public abstract boolean isEntityInvulnerable(DamageSource source);
-=======
-    @Shadow public abstract void setEating(boolean eating);
     @Shadow public abstract boolean isSprinting();
     @Shadow public abstract boolean isInWater();
+    @Shadow public abstract boolean isRiding();
     @Shadow public abstract void applyEnchantments(EntityLivingBase entityLivingBaseIn, net.minecraft.entity.Entity entityIn);
->>>>>>> 36f8d415
+    @Shadow public abstract boolean isOnSameTeam(net.minecraft.entity.Entity entityIn);
+    @Shadow public abstract double getDistanceSqToEntity(net.minecraft.entity.Entity entityIn);
 
 
     // @formatter:on
@@ -1227,58 +1219,4 @@
         return stack;
     }
 
-<<<<<<< HEAD
-=======
-    @Redirect(method = "entityDropItem", at = @At(value = "INVOKE", target = WORLD_SPAWN_ENTITY))
-    private boolean onSpawnEntityDrop(net.minecraft.world.World world, net.minecraft.entity.Entity entity, ItemStack itemStackIn, float offsetY) {
-        SpawnCause cause = EntitySpawnCause.builder()
-                .entity(this)
-                .type(SpawnTypes.DROPPED_ITEM)
-                .build();
-        return ((World) world).spawnEntity(((Entity) entity), Cause.of(NamedCause.source(cause)));
-    }
-
-    @Inject(method = "setDead", at = @At("HEAD"))
-    public void onSetDead(CallbackInfo ci) {
-        if (this.worldObj.isRemote || (this.mcEntity instanceof EntityLivingBase && !(this.mcEntity instanceof EntityArmorStand))) {
-            return;
-        }
-
-        EntityPlayer player = StaticMixinHelper.packetPlayer;
-        IMixinWorld spongeWorld = (IMixinWorld) this.worldObj;
-        // Check if entity is killing self (ex. item despawning)
-        if (spongeWorld.getCauseTracker().hasTickingEntity()) {
-            Entity tickingEntity = ((IMixinWorld) this.worldObj).getCauseTracker().getCurrentTickEntity().get();
-            if (tickingEntity == this.mcEntity)  {
-                this.destructCause = Cause.of(NamedCause.source(tickingEntity));
-            }
-        // Check if a player is colliding with this entity (ex. item pickup)
-        } else if (player != null) {
-            if (this.mcEntity.getUniqueID().equals(((IMixinEntityPlayer) player).getCollidingEntityUuid())) {
-                this.destructCause = Cause.of(NamedCause.source(StaticMixinHelper.packetPlayer));
-            }
-        // Check for a possible DamageSource
-        } else {
-            this.lastDamageSource = SpongeHooks.getEntityDamageSource(this.mcEntity);
-            if (this.lastDamageSource != null) {
-                this.destructCause = Cause.of(NamedCause.source(this.lastDamageSource));
-            } else {
-                if (spongeWorld.getCauseTracker().hasTickingTileEntity()) {
-                    TileEntity te = (TileEntity) spongeWorld.getCauseTracker().getCurrentTickTileEntity().get();
-                    this.destructCause = Cause.of(NamedCause.source(te));
-                }
-            }
-        }
-    }
-
-    @Override
-    public DamageSource getLastDamageSource() {
-        return this.lastDamageSource;
-    }
-
-    @Override
-    public Cause getNonLivingDestructCause() {
-        return this.destructCause;
-    }
->>>>>>> 36f8d415
 }