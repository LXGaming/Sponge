/*
 * This file is part of Sponge, licensed under the MIT License (MIT).
 *
 * Copyright (c) SpongePowered <https://www.spongepowered.org>
 * Copyright (c) contributors
 *
 * Permission is hereby granted, free of charge, to any person obtaining a copy
 * of this software and associated documentation files (the "Software"), to deal
 * in the Software without restriction, including without limitation the rights
 * to use, copy, modify, merge, publish, distribute, sublicense, and/or sell
 * copies of the Software, and to permit persons to whom the Software is
 * furnished to do so, subject to the following conditions:
 *
 * The above copyright notice and this permission notice shall be included in
 * all copies or substantial portions of the Software.
 *
 * THE SOFTWARE IS PROVIDED "AS IS", WITHOUT WARRANTY OF ANY KIND, EXPRESS OR
 * IMPLIED, INCLUDING BUT NOT LIMITED TO THE WARRANTIES OF MERCHANTABILITY,
 * FITNESS FOR A PARTICULAR PURPOSE AND NONINFRINGEMENT. IN NO EVENT SHALL THE
 * AUTHORS OR COPYRIGHT HOLDERS BE LIABLE FOR ANY CLAIM, DAMAGES OR OTHER
 * LIABILITY, WHETHER IN AN ACTION OF CONTRACT, TORT OR OTHERWISE, ARISING FROM,
 * OUT OF OR IN CONNECTION WITH THE SOFTWARE OR THE USE OR OTHER DEALINGS IN
 * THE SOFTWARE.
 */
package org.spongepowered.common.mixin.core.entity;

import static com.google.common.base.Preconditions.checkNotNull;
import static com.google.common.base.Preconditions.checkState;

import com.flowpowered.math.vector.Vector3d;
import com.google.common.collect.ImmutableList;
import com.google.common.collect.Lists;
import net.minecraft.block.Block;
import net.minecraft.block.material.Material;
import net.minecraft.block.state.IBlockState;
import net.minecraft.entity.EntityList;
import net.minecraft.entity.EntityLivingBase;
import net.minecraft.entity.EntityTracker;
import net.minecraft.entity.EntityTrackerEntry;
import net.minecraft.entity.item.EntityArmorStand;
import net.minecraft.entity.player.EntityPlayer;
import net.minecraft.entity.player.EntityPlayerMP;
import net.minecraft.init.Blocks;
import net.minecraft.item.Item;
import net.minecraft.item.ItemStack;
import net.minecraft.nbt.NBTTagCompound;
import net.minecraft.nbt.NBTTagList;
import net.minecraft.network.Packet;
import net.minecraft.network.play.server.SPacketDestroyEntities;
import net.minecraft.network.play.server.SPacketPlayerListItem;
import net.minecraft.network.play.server.SPacketPlayerPosLook;
import net.minecraft.network.play.server.SPacketRespawn;
import net.minecraft.server.MinecraftServer;
import net.minecraft.tileentity.TileEntity;
import net.minecraft.util.DamageSource;
import net.minecraft.util.EnumParticleTypes;
import net.minecraft.util.SoundCategory;
import net.minecraft.util.SoundEvent;
import net.minecraft.util.math.AxisAlignedBB;
import net.minecraft.util.math.BlockPos;
import net.minecraft.world.WorldServer;
import org.spongepowered.api.Sponge;
import org.spongepowered.api.data.DataContainer;
import org.spongepowered.api.data.DataTransactionResult;
import org.spongepowered.api.data.DataView;
import org.spongepowered.api.data.MemoryDataContainer;
import org.spongepowered.api.data.Queries;
import org.spongepowered.api.data.key.Keys;
import org.spongepowered.api.data.manipulator.DataManipulator;
import org.spongepowered.api.data.manipulator.mutable.entity.IgniteableData;
import org.spongepowered.api.data.manipulator.mutable.entity.VehicleData;
import org.spongepowered.api.data.persistence.InvalidDataException;
import org.spongepowered.api.entity.Entity;
import org.spongepowered.api.entity.EntitySnapshot;
import org.spongepowered.api.entity.EntityType;
import org.spongepowered.api.entity.EntityTypes;
import org.spongepowered.api.entity.Transform;
import org.spongepowered.api.entity.living.player.Player;
import org.spongepowered.api.entity.living.player.User;
import org.spongepowered.api.event.SpongeEventFactory;
import org.spongepowered.api.event.cause.Cause;
import org.spongepowered.api.event.cause.NamedCause;
import org.spongepowered.api.event.cause.entity.spawn.EntitySpawnCause;
import org.spongepowered.api.event.cause.entity.spawn.SpawnCause;
import org.spongepowered.api.event.cause.entity.spawn.SpawnTypes;
import org.spongepowered.api.event.entity.ConstructEntityEvent;
import org.spongepowered.api.event.item.inventory.DropItemEvent;
import org.spongepowered.api.item.inventory.ItemStackSnapshot;
import org.spongepowered.api.text.Text;
import org.spongepowered.api.text.translation.Translation;
import org.spongepowered.api.util.Direction;
import org.spongepowered.api.util.RelativePositions;
import org.spongepowered.api.world.Location;
import org.spongepowered.api.world.World;
import org.spongepowered.asm.lib.Opcodes;
import org.spongepowered.asm.mixin.Implements;
import org.spongepowered.asm.mixin.Interface;
import org.spongepowered.asm.mixin.Intrinsic;
import org.spongepowered.asm.mixin.Mixin;
import org.spongepowered.asm.mixin.Shadow;
import org.spongepowered.asm.mixin.injection.At;
import org.spongepowered.asm.mixin.injection.Inject;
import org.spongepowered.asm.mixin.injection.ModifyArg;
import org.spongepowered.asm.mixin.injection.Redirect;
import org.spongepowered.asm.mixin.injection.callback.CallbackInfo;
import org.spongepowered.common.SpongeImpl;
import org.spongepowered.common.data.persistence.NbtTranslator;
import org.spongepowered.common.data.util.DataQueries;
import org.spongepowered.common.data.util.DataUtil;
import org.spongepowered.common.data.util.NbtDataUtil;
import org.spongepowered.common.data.value.immutable.ImmutableSpongeListValue;
import org.spongepowered.common.data.value.immutable.ImmutableSpongeValue;
import org.spongepowered.common.entity.EntityUtil;
import org.spongepowered.common.entity.SpongeEntitySnapshotBuilder;
import org.spongepowered.common.event.SpongeCommonEventFactory;
import org.spongepowered.common.event.damage.DamageEventHandler;
import org.spongepowered.common.event.damage.MinecraftBlockDamageSource;
import org.spongepowered.common.interfaces.IMixinEntityPlayerMP;
import org.spongepowered.common.interfaces.data.IMixinCustomDataHolder;
import org.spongepowered.common.interfaces.entity.IMixinEntity;
import org.spongepowered.common.interfaces.entity.IMixinGriefer;
<<<<<<< HEAD
import org.spongepowered.common.interfaces.world.IMixinWorld;
=======
import org.spongepowered.common.interfaces.world.IMixinWorldProvider;
import org.spongepowered.common.interfaces.world.IMixinWorldServer;
import org.spongepowered.common.registry.type.world.DimensionRegistryModule;
import org.spongepowered.common.registry.type.world.WorldPropertyRegistryModule;
>>>>>>> 2d690254
import org.spongepowered.common.text.SpongeTexts;
import org.spongepowered.common.util.SpongeHooks;
import org.spongepowered.common.world.DimensionManager;

import java.util.ArrayList;
import java.util.Collection;
import java.util.EnumSet;
import java.util.List;
import java.util.Optional;
import java.util.Random;
import java.util.Set;
import java.util.UUID;
import java.util.stream.Collectors;

import javax.annotation.Nullable;

@Mixin(net.minecraft.entity.Entity.class)
@Implements(@Interface(iface = Entity.class, prefix = "entity$"))
public abstract class MixinEntity implements IMixinEntity {

    private static final String LAVA_DAMAGESOURCE_FIELD = "Lnet/minecraft/util/DamageSource;lava:Lnet/minecraft/util/DamageSource;";
    private static final String ATTACK_ENTITY_FROM_METHOD = "Lnet/minecraft/entity/Entity;attackEntityFrom(Lnet/minecraft/util/DamageSource;F)Z";
    private static final String FIRE_DAMAGESOURCE_FIELD = "Lnet/minecraft/util/DamageSource;inFire:Lnet/minecraft/util/DamageSource;";
    private static final String WORLD_SPAWN_PARTICLE = "Lnet/minecraft/world/World;spawnParticle(Lnet/minecraft/util/EnumParticleTypes;DDDDDD[I)V";
    private static final String
            ENTITY_ITEM_INIT =
            "Lnet/minecraft/entity/item/EntityItem;<init>(Lnet/minecraft/world/World;DDDLnet/minecraft/item/ItemStack;)V";
    private static final String WORLD_SPAWN_ENTITY = "Lnet/minecraft/world/World;spawnEntityInWorld(Lnet/minecraft/entity/Entity;)Z";
    // @formatter:off
    private EntityType entityType = SpongeImpl.getRegistry().getTranslated(this.getClass(), EntityType.class);
    private boolean teleporting;
    private net.minecraft.entity.Entity teleportVehicle;
    private float origWidth;
    private float origHeight;
    @Nullable private DamageSource originalLava;
    protected boolean isConstructing = true;
    @Nullable private Text displayName;
<<<<<<< HEAD
    private boolean isRespawning = false;
=======
    protected DamageSource lastDamageSource;
    private Cause destructCause;
>>>>>>> 2d690254

    @Shadow private UUID entityUniqueID;
    @Shadow public net.minecraft.world.World worldObj;
    @Shadow public double posX;
    @Shadow public double posY;
    @Shadow public double posZ;
    @Shadow public double motionX;
    @Shadow public double motionY;
    @Shadow public double motionZ;
    @Shadow public boolean velocityChanged;
    @Shadow public double prevPosX;
    @Shadow public double prevPosY;
    @Shadow public double prevPosZ;
    @Shadow public float rotationYaw;
    @Shadow public float rotationPitch;
    @Shadow public float width;
    @Shadow public float height;
    @Shadow public float fallDistance;
    @Shadow public boolean isDead;
    @Shadow public boolean onGround;
    @Shadow public boolean inWater;
    @Shadow protected boolean isImmuneToFire;
    @Shadow public int hurtResistantTime;
    @Shadow public int fireResistance;
    @Shadow public int fire;
    @Shadow public int dimension;
    @Shadow protected Random rand;
    @Shadow public float prevDistanceWalkedModified;
    @Shadow public float distanceWalkedModified;
    @Shadow public abstract void setPosition(double x, double y, double z);
    @Shadow public abstract void setDead();
    @Shadow public abstract void setFlag(int flag, boolean data);
    @Shadow public abstract boolean getFlag(int flag);
    @Shadow public abstract int getAir();
    @Shadow public abstract void setAir(int air);
    @Shadow public abstract float getEyeHeight();
    @Shadow public abstract String getCustomNameTag();
    @Shadow public abstract void setCustomNameTag(String name);
    @Shadow public abstract UUID getUniqueID();
    @Shadow public abstract AxisAlignedBB getEntityBoundingBox();
    @Shadow protected abstract boolean getAlwaysRenderNameTag();
    @Shadow protected abstract void setAlwaysRenderNameTag(boolean visible);
    @Shadow public abstract void setFire(int seconds);
    @Shadow public abstract void writeToNBT(NBTTagCompound compound);
    @Shadow public abstract boolean attackEntityFrom(DamageSource source, float amount);
    @Shadow protected abstract void shadow$setRotation(float yaw, float pitch);
    @Shadow public abstract void setSize(float width, float height);
    @Shadow public abstract boolean isSilent();
    @Shadow public abstract int getEntityId();
    @Shadow public abstract boolean isBeingRidden();
    @Shadow public abstract SoundCategory getSoundCategory();
    @Shadow public abstract List<net.minecraft.entity.Entity> shadow$getPassengers();
    @Shadow public abstract net.minecraft.entity.Entity getLowestRidingEntity();
    @Shadow public abstract net.minecraft.entity.Entity getRidingEntity();
    @Shadow public abstract void dismountRidingEntity();
    @Shadow public abstract void playSound(SoundEvent soundIn, float volume, float pitch);
    @Shadow public abstract boolean isEntityInvulnerable(DamageSource source);
    @Shadow public abstract boolean isSprinting();
    @Shadow public abstract boolean isInWater();
    @Shadow public abstract boolean isRiding();
    @Shadow public abstract void applyEnchantments(EntityLivingBase entityLivingBaseIn, net.minecraft.entity.Entity entityIn);
    @Shadow public abstract boolean isOnSameTeam(net.minecraft.entity.Entity entityIn);
    @Shadow public abstract double getDistanceSqToEntity(net.minecraft.entity.Entity entityIn);

    // @formatter:on

    @Override
    public boolean isInConstructPhase() {
        return this.isConstructing;
    }

    @Override
    public void firePostConstructEvents() {
        this.isConstructing = false;
    }

    @Inject(method = "setSize", at = @At("RETURN"))
    public void onSetSize(float width, float height, CallbackInfo ci) {
        if (this.origWidth == 0 || this.origHeight == 0) {
            this.origWidth = this.width;
            this.origHeight = this.height;
        }
    }

    @Inject(method = "moveEntity(DDD)V", at = @At("HEAD"), cancellable = true)
    public void onMoveEntity(double x, double y, double z, CallbackInfo ci) {
        if (!this.worldObj.isRemote && !SpongeHooks.checkEntitySpeed(((net.minecraft.entity.Entity) (Object) this), x, y, z)) {
            ci.cancel();
        }
    }

    @Inject(method = "setOnFireFromLava()V", at = @At(value = "FIELD", target = LAVA_DAMAGESOURCE_FIELD, opcode = Opcodes.GETSTATIC))
    public void preSetOnFire(CallbackInfo callbackInfo) {
        if (!this.worldObj.isRemote) {
            this.originalLava = DamageSource.lava;
            AxisAlignedBB bb = this.getEntityBoundingBox().expand(-0.10000000149011612D, -0.4000000059604645D, -0.10000000149011612D);
            Location<World> location = DamageEventHandler.findFirstMatchingBlock((net.minecraft.entity.Entity) (Object) this, bb, block ->
                block.getBlock().getMaterial(block) == Material.lava);
            DamageSource.lava = new MinecraftBlockDamageSource("lava", location).setFireDamage();
        }
    }

    @Inject(method = "setOnFireFromLava()V", at = @At(value = "INVOKE_ASSIGN", target = ATTACK_ENTITY_FROM_METHOD))
    public void postSetOnFire(CallbackInfo callbackInfo) {
        if (!this.worldObj.isRemote) {
            if (this.originalLava == null) {
                SpongeImpl.getLogger().error("Original lava is null!");
                Thread.dumpStack();
            }
            DamageSource.lava = this.originalLava;
        }
    }

    private DamageSource originalInFire;

    @Inject(method = "dealFireDamage", at = @At(value = "FIELD", target = FIRE_DAMAGESOURCE_FIELD, opcode = Opcodes.GETSTATIC))
    public void preFire(CallbackInfo callbackInfo) {
        // Sponge Start - Find the fire block!
        if (!this.worldObj.isRemote) {
            this.originalInFire = DamageSource.inFire;
            AxisAlignedBB bb = this.getEntityBoundingBox().expand(-0.001D, -0.001D, -0.001D);
            Location<World> location = DamageEventHandler.findFirstMatchingBlock((net.minecraft.entity.Entity) (Object) this, bb, block ->
                block.getBlock() == Blocks.fire || block.getBlock() == Blocks.flowing_lava || block.getBlock() == Blocks.lava);
            DamageSource.inFire = new MinecraftBlockDamageSource("inFire", location).setFireDamage();
        }
    }

    @Inject(method = "dealFireDamage", at = @At(value = "INVOKE_ASSIGN", target = ATTACK_ENTITY_FROM_METHOD))
    public void postDealFireDamage(CallbackInfo callbackInfo) {
        if (!this.worldObj.isRemote) {
            if (this.originalInFire == null) {
                SpongeImpl.getLogger().error("Original fire is null!");
                Thread.dumpStack();
            }
            DamageSource.inFire = this.originalInFire;
        }
    }

    @Override
    public void supplyVanillaManipulators(List<DataManipulator<?, ?>> manipulators) {
        Optional<VehicleData> vehicleData = get(VehicleData.class);
        if (vehicleData.isPresent()) {
            manipulators.add(vehicleData.get());
        }
        if (this.fire > 0) {
            manipulators.add(get(IgniteableData.class).get());
        }
    }

    @Override
    public EntitySnapshot createSnapshot() {
        return new SpongeEntitySnapshotBuilder().from(this).build();
    }

    @Override
    public Random getRandom() {
        return this.rand;
    }

    public Vector3d getPosition() {
        return new Vector3d(this.posX, this.posY, this.posZ);
    }

    @Override
    public Location<World> getLocation() {
        return new Location<>((World) this.worldObj, getPosition());
    }

    @Override
    public void setLocation(Location<World> location) {
        checkNotNull(location, "The location was null!");
<<<<<<< HEAD
        checkState(location.getExtent().isLoaded(), "World is no longer loaded!");
        checkState(!isRemoved(), "Trying to set location of removed entity!");
        final net.minecraft.entity.Entity thisEntity = (net.minecraft.entity.Entity) (Object) this;
        final List<net.minecraft.entity.Entity> passengers = thisEntity.getPassengers();
=======
        if (isRemoved()) {
            return false;
        }

        Entity spongeEntity = this;
        net.minecraft.entity.Entity thisEntity = EntityUtil.toNative(spongeEntity);
>>>>>>> 2d690254

        if (thisEntity instanceof EntityPlayerMP) {
            // Close open containers
            if (((EntityPlayerMP) thisEntity).openContainer != ((EntityPlayerMP) thisEntity).inventoryContainer) {
                ((EntityPlayerMP) thisEntity).closeContainer();
            }
        }

        if (!location.getExtent().getUniqueId().equals(((World) this.worldObj).getUniqueId())) {
            teleportTo(location);
        } else {
            if (thisEntity instanceof EntityPlayerMP) {
                ((EntityPlayerMP) thisEntity).playerNetServerHandler.setPlayerLocation(location.getX(), location.getY(), location.getZ(),
                        thisEntity.rotationYaw, thisEntity.rotationPitch);
            } else {
                setPosition(location.getPosition().getX(), location.getPosition().getY(), location.getPosition().getZ());
            }
        }

        // Re-attach passengers
        for (net.minecraft.entity.Entity passenger : passengers) {
            passenger.startRiding(thisEntity, true);
        }
    }

    // for sponge internal use only
    @SuppressWarnings("unchecked")
    private boolean teleportTo(Location<World> location) {
        final MinecraftServer server = (MinecraftServer) Sponge.getServer();
        final net.minecraft.entity.Entity this$ = (net.minecraft.entity.Entity) (Object) this;
        final WorldServer fromWorld = (WorldServer) this$.getEntityWorld();
        final WorldServer toWorld = (WorldServer) location.getExtent();

        // First remove us from where we come from
        if (this$ instanceof EntityPlayer) {
            fromWorld.getEntityTracker().removePlayerFromTrackers((EntityPlayerMP) this$);
            fromWorld.getPlayerChunkMap().removePlayer((EntityPlayerMP) this$);
            fromWorld.playerEntities.remove(this$);
            fromWorld.updateAllPlayersSleepingFlag();
        } else {
            fromWorld.getEntityTracker().untrackEntity(this$);
        }

        if (this$.isBeingRidden())
        {
            this$.removePassengers();
        }

        if (this$.isRiding())
        {
            this$.dismountRidingEntity();
        }

        ((IMixinWorld) fromWorld).onSpongeEntityRemoved(this$);

        int i = this$.chunkCoordX;
        int j = this$.chunkCoordZ;

        if (this$.addedToChunk && fromWorld.isChunkLoaded(i, j, true))
        {
            fromWorld.getChunkFromChunkCoords(i, j).removeEntity(this$);
        }

        if (!(this$ instanceof EntityPlayerMP)) {
            fromWorld.loadedEntityList.remove(this$);
        }

        // At this point, we've removed the entity from the previous world. Lets now put them in the new world.
        this$.dimension = ((IMixinWorld) toWorld).getDimensionId();
        this$.setWorld(toWorld);

        if (this$ instanceof EntityPlayer) {
            EntityPlayerMP entityPlayerMP = (EntityPlayerMP) this$;

            // Support vanilla clients going into custom dimensions
            final net.minecraft.world.DimensionType fromClientDimensionType = DimensionManager.getClientDimensionType(fromWorld.provider
                    .getDimensionType());
            final net.minecraft.world.DimensionType toClientDimensionType = DimensionManager.getClientDimensionType(toWorld.provider.getDimensionType
                    ());
            if (((IMixinEntityPlayerMP) entityPlayerMP).usesCustomClient()) {
                DimensionManager.sendDimensionRegistration(entityPlayerMP, toClientDimensionType);
            } else {
                final int currentDim = ((IMixinWorld) fromWorld).getDimensionId();
                final int targetDim = ((IMixinWorld) toWorld).getDimensionId();
                final int fromClientDimensionTypeId = fromClientDimensionType.getId();
                final int toClientDimensionTypeId = toClientDimensionType.getId();
                // Force vanilla client to refresh their chunk cache if same dimension
                if (currentDim != targetDim && fromClientDimensionTypeId == toClientDimensionTypeId) {
                    entityPlayerMP.playerNetServerHandler.sendPacket(
                            new SPacketRespawn(toClientDimensionTypeId >= 0 ? -1 : 0, toWorld.getDifficulty(), toWorld.getWorldInfo().
                                    getTerrainType(), entityPlayerMP.interactionManager.getGameType()));
                }
            }

            toWorld.getChunkProvider().provideChunk((int) location.getX() >> 4, (int) location.getZ() >> 4);

            entityPlayerMP.playerNetServerHandler.sendPacket(new SPacketRespawn(toClientDimensionType.getId(), toWorld.getDifficulty(), toWorld.
                    getWorldInfo().getTerrainType(), entityPlayerMP.interactionManager.getGameType()));
            entityPlayerMP.setLocationAndAngles(location.getX(), location.getY(), location.getZ(), entityPlayerMP.rotationYaw, entityPlayerMP
                    .rotationPitch);
            while (!toWorld.getCollisionBoxes(entityPlayerMP, entityPlayerMP.getEntityBoundingBox()).isEmpty() && entityPlayerMP.posY < 256.0D)
            {
                entityPlayerMP.setPosition(entityPlayerMP.posX, entityPlayerMP.posY + 1.0D, entityPlayerMP.posZ);
            }
            entityPlayerMP.playerNetServerHandler.setPlayerLocation(entityPlayerMP.posX, entityPlayerMP.posY, entityPlayerMP.posZ,
                    entityPlayerMP.rotationYaw, entityPlayerMP.rotationPitch);
            entityPlayerMP.setSneaking(false);
            server.getPlayerList().updateTimeAndWeatherForPlayer(entityPlayerMP, toWorld);
            entityPlayerMP.interactionManager.setWorld(toWorld);
            entityPlayerMP.addSelfToInternalCraftingInventory();
            toWorld.getPlayerChunkMap().addPlayer(entityPlayerMP);
        } else {
            this$.setPositionAndRotation(location.getX(), location.getY(), location.getZ(), 0, 0);
        }

        toWorld.spawnEntityInWorld(this$);

        fromWorld.resetUpdateEntityTick();
        toWorld.resetUpdateEntityTick();
        return true;
    }

    @Override
    public void setLocationAndRotation(Location<World> location, Vector3d rotation) {
        setLocation(location);
        setRotation(rotation);
    }

    @Override
    public void setLocationAndRotation(Location<World> location, Vector3d rotation, EnumSet<RelativePositions> relativePositions) {
        if (relativePositions.isEmpty()) {
            setLocationAndRotation(location, rotation);
        } else {
            if (((Entity) this) instanceof EntityPlayerMP) {
                // Players use different logic, as they support real relative movement.
                EnumSet relativeFlags = EnumSet.noneOf(SPacketPlayerPosLook.EnumFlags.class);

                if (relativePositions.contains(RelativePositions.X)) {
                    relativeFlags.add(SPacketPlayerPosLook.EnumFlags.X);
                }

                if (relativePositions.contains(RelativePositions.Y)) {
                    relativeFlags.add(SPacketPlayerPosLook.EnumFlags.Y);
                }

                if (relativePositions.contains(RelativePositions.Z)) {
                    relativeFlags.add(SPacketPlayerPosLook.EnumFlags.Z);
                }

                if (relativePositions.contains(RelativePositions.PITCH)) {
                    relativeFlags.add(SPacketPlayerPosLook.EnumFlags.X_ROT);
                }

                if (relativePositions.contains(RelativePositions.YAW)) {
                    relativeFlags.add(SPacketPlayerPosLook.EnumFlags.Y_ROT);
                }

                ((EntityPlayerMP) (Entity) this).playerNetServerHandler.setPlayerLocation(location.getPosition().getX(), location.getPosition()
                        .getY(), location.getPosition().getZ(), (float) rotation.getY(), (float) rotation.getX(), relativeFlags);
            } else {
                Location<World> resultantLocation = getLocation();
                Vector3d resultantRotation = getRotation();

                if (relativePositions.contains(RelativePositions.X)) {
                    resultantLocation = resultantLocation.add(location.getPosition().getX(), 0, 0);
                }

                if (relativePositions.contains(RelativePositions.Y)) {
                    resultantLocation = resultantLocation.add(0, location.getPosition().getY(), 0);
                }

                if (relativePositions.contains(RelativePositions.Z)) {
                    resultantLocation = resultantLocation.add(0, 0, location.getPosition().getZ());
                }

                if (relativePositions.contains(RelativePositions.PITCH)) {
                    resultantRotation = resultantRotation.add(rotation.getX(), 0, 0);
                }

                if (relativePositions.contains(RelativePositions.YAW)) {
                    resultantRotation = resultantRotation.add(0, rotation.getY(), 0);
                }

                // From here just a normal teleport is needed.
                setLocation(resultantLocation);
                setRotation(resultantRotation);
            }
        }
    }

    @Inject(method = "onUpdate", at = @At("RETURN"))
    private void spongeOnUpdate(CallbackInfo callbackInfo) {
        if (this.pendingVisibilityUpdate && !this.worldObj.isRemote) {
            final EntityTracker entityTracker = ((WorldServer) this.worldObj).getEntityTracker();
            final EntityTrackerEntry lookup = entityTracker.trackedEntityHashTable.lookup(this.getEntityId());
            if (this.visibilityTicks % 4 == 0) {
                if (this.isVanished) {
                    for (EntityPlayerMP entityPlayerMP : lookup.trackingPlayers) {
                        entityPlayerMP.playerNetServerHandler.sendPacket(new SPacketDestroyEntities(this.getEntityId()));
                        if (((Object) this) instanceof EntityPlayerMP) {
                            entityPlayerMP.playerNetServerHandler.sendPacket(
                                    new SPacketPlayerListItem(SPacketPlayerListItem.Action.REMOVE_PLAYER, (EntityPlayerMP) (Object) this));
                        }
                    }
                } else {
                    this.visibilityTicks = 1;
                    this.pendingVisibilityUpdate = false;
                    for (EntityPlayerMP entityPlayerMP : worldObj.getMinecraftServer().getPlayerList().getPlayerList()) {
                        if (((Object) this) == entityPlayerMP) {
                            continue;
                        }
                        if (((Object) this) instanceof EntityPlayerMP) {
                            Packet<?> packet = new SPacketPlayerListItem(SPacketPlayerListItem.Action.ADD_PLAYER, (EntityPlayerMP) (Object) this);
                            entityPlayerMP.playerNetServerHandler.sendPacket(packet);
                        }
                        Packet<?> newPacket = lookup.createSpawnPacket(); // creates the spawn packet for us
                        entityPlayerMP.playerNetServerHandler.sendPacket(newPacket);
                    }
                }
            }
            if (this.visibilityTicks > 0) {
                this.visibilityTicks--;
            } else {
                this.pendingVisibilityUpdate = false;
            }
        }
    }

    @Override
    public Vector3d getScale() {
        return Vector3d.ONE;
    }

    @Override
    public void setScale(Vector3d scale) {
        // do nothing, Minecraft doesn't properly support this yet
    }

    @Override
    public Transform<World> getTransform() {
        return new Transform<>(getWorld(), getPosition(), getRotation(), getScale());
    }

    @Override
    public void setTransform(Transform<World> transform) {
        checkNotNull(transform, "The transform cannot be null!");
        setLocation(transform.getLocation());
        setRotation(transform.getRotation());
        setScale(transform.getScale());
    }

    @Override
    public void transferToWorld(World world, Vector3d position) {
        checkNotNull(world, "World was null!");
        checkNotNull(position, "Position was null!");
        setLocation(new Location<>(world, position));
    }

    @Override
    public Vector3d getRotation() {
        return new Vector3d(this.rotationPitch, this.rotationYaw, 0);
    }

    @SuppressWarnings({"unchecked", "rawtypes"})
    @Override
    public void setRotation(Vector3d rotation) {
<<<<<<< HEAD
        checkNotNull(rotation, "The rotation was null!");
        if (isRemoved()) {
            return;
=======
        checkNotNull(rotation, "Rotation was null!");
        if (!this.worldObj.isRemote) { // We can't set the rotation update on client worlds.
            ((IMixinWorldServer) getWorld()).addEntityRotationUpdate((net.minecraft.entity.Entity) (Entity) this, rotation);
>>>>>>> 2d690254
        }
        if (((Entity) this) instanceof EntityPlayerMP) {
            // Force an update, this also set the rotation in this entity
            ((EntityPlayerMP) (Entity) this).playerNetServerHandler.setPlayerLocation(getPosition().getX(), getPosition().getY(),
                getPosition().getZ(), (float) rotation.getY(), (float) rotation.getX(), (Set) EnumSet.noneOf(RelativePositions.class));
        } else {
            ((IMixinWorld) getWorld()).addEntityRotationUpdate((net.minecraft.entity.Entity) (Entity) this, rotation);

            // Let the entity tracker do its job, this just updates the variables
            shadow$setRotation((float) rotation.getY(), (float) rotation.getX());
        }
    }

    @Override
    public boolean isOnGround() {
        return this.onGround;
    }

    @Override
    public boolean isRemoved() {
        return this.isDead;
    }

    @Override
    public boolean isLoaded() {
        // TODO - add flag for entities loaded/unloaded into world
        return !isRemoved();
    }

    @Override
    public void remove() {
        this.isDead = true;
    }

    @Override
    public boolean damage(double damage, org.spongepowered.api.event.cause.entity.damage.source.DamageSource damageSource, Cause cause) {
        if (!(damageSource instanceof DamageSource)) {
            SpongeImpl.getLogger().error("An illegal DamageSource was provided in the cause! The damage source must extend AbstractDamageSource!");
            return false;
        }
        // todo hook the damage entity event with the cause.
        return attackEntityFrom((DamageSource) damageSource, (float) damage);
    }

    @Override
    public boolean isTeleporting() {
        return this.teleporting;
    }

    @Override
    public net.minecraft.entity.Entity getTeleportVehicle() {
        return this.teleportVehicle;
    }

    @Override
    public void setIsTeleporting(boolean teleporting) {
        this.teleporting = teleporting;
    }

    @Override
    public void setTeleportVehicle(net.minecraft.entity.Entity vehicle) {
        this.teleportVehicle = vehicle;
    }

    @Override
    public EntityType getType() {
        return this.entityType;
    }

    @Override
    public UUID getUniqueId() {
        return this.entityUniqueID;
    }

    @Intrinsic
    public List<Entity> entity$getPassengers() {
        return (List<Entity>) (Object) shadow$getPassengers();
    }

    @Override
    public Optional<Entity> getVehicle() {
        return Optional.ofNullable((Entity) getRidingEntity());
    }

    @Override
    public Entity getBaseVehicle() {
        return (Entity) this.getLowestRidingEntity();
    }

    @Override
    public DataTransactionResult addPassenger(Entity entity) {
        checkNotNull(entity);
        final ImmutableList.Builder<EntitySnapshot> passengerSnapshotsBuilder = ImmutableList.builder();
        passengerSnapshotsBuilder.addAll(getPassengers().stream().map(Entity::createSnapshot).collect(Collectors.toList()));

        final DataTransactionResult.Builder builder = DataTransactionResult.builder();
        if (!((net.minecraft.entity.Entity) entity).startRiding((net.minecraft.entity.Entity) (Object) this, true)) {
            return builder.result(DataTransactionResult.Type.FAILURE).reject(new ImmutableSpongeListValue<>(Keys.PASSENGERS, ImmutableList.of(entity
                    .createSnapshot()))).build();
        }

        passengerSnapshotsBuilder.add(entity.createSnapshot());

        return builder.result(DataTransactionResult.Type.SUCCESS).success(new ImmutableSpongeListValue<>(Keys.PASSENGERS, passengerSnapshotsBuilder
                .build())).build();
    }

    @Override
    public DataTransactionResult setVehicle(@Nullable Entity entity) {
        if (getRidingEntity() == null && entity == null) {
            return DataTransactionResult.successNoData();
        }
        final DataTransactionResult.Builder builder = DataTransactionResult.builder();
        if (getRidingEntity() != null) {
            final EntitySnapshot previousVehicleSnapshot = ((Entity) getRidingEntity()).createSnapshot();
            dismountRidingEntity();
            builder.replace(new ImmutableSpongeValue<>(Keys.VEHICLE, previousVehicleSnapshot));
        }
        if (entity != null) {
            builder.from(entity.addPassenger((Entity) this));
        }
        return builder.result(DataTransactionResult.Type.SUCCESS).build();
    }

<<<<<<< HEAD
=======
    // for sponge internal use only
    @SuppressWarnings("unchecked")
    public boolean teleportEntity(net.minecraft.entity.Entity entity, Location<World> location, int currentDim, int targetDim, boolean forced) {
        MinecraftServer mcServer = entity.getEntityWorld().getMinecraftServer();
        final WorldServer fromWorld = mcServer.worldServerForDimension(currentDim);
        final WorldServer toWorld = mcServer.worldServerForDimension(targetDim);
        if (entity instanceof EntityPlayer) {
            fromWorld.getEntityTracker().removePlayerFromTrackers((EntityPlayerMP) entity);
            fromWorld.getPlayerChunkMap().removePlayer((EntityPlayerMP) entity);
            mcServer.getPlayerList().getPlayerList().remove(entity);
        } else {
            fromWorld.getEntityTracker().untrackEntity(entity);
        }

        entity.worldObj.removePlayerEntityDangerously(entity);
        entity.dimension = targetDim;
        entity.setPositionAndRotation(location.getX(), location.getY(), location.getZ(), 0, 0);
        if (forced) {
            while (!toWorld.getCollisionBoxes(entity, entity.getEntityBoundingBox()).isEmpty() && entity.posY < 256.0D) {
                entity.setPosition(entity.posX, entity.posY + 1.0D, entity.posZ);
            }
        }

        toWorld.getChunkProvider().provideChunk((int) entity.posX >> 4, (int) entity.posZ >> 4);

        if (entity instanceof EntityPlayer) {
            EntityPlayerMP entityplayermp1 = (EntityPlayerMP) entity;

            // Support vanilla clients going into custom dimensions
            int clientDimension = DimensionManager.getClientDimensionToSend(((IMixinWorldProvider) toWorld.provider).getDimensionId(), toWorld, entityplayermp1);
            if (((IMixinEntityPlayerMP) entityplayermp1).usesCustomClient()) {
                DimensionManager.sendDimensionRegistration(toWorld, entityplayermp1, clientDimension);
            } else {
                // Force vanilla client to refresh their chunk cache if same dimension
                if (currentDim != targetDim && (currentDim == clientDimension || targetDim == clientDimension)) {
                    entityplayermp1.playerNetServerHandler.sendPacket(
                        new SPacketRespawn((byte) (clientDimension >= 0 ? -1 : 0), toWorld.getDifficulty(), toWorld.getWorldInfo().getTerrainType(),
                            entityplayermp1.interactionManager.getGameType()));
                }
            }

            entityplayermp1.playerNetServerHandler.sendPacket(
                new SPacketRespawn(clientDimension, toWorld.getDifficulty(), toWorld.getWorldInfo().getTerrainType(),
                    entityplayermp1.interactionManager.getGameType()));
            entity.setWorld(toWorld);
            entity.isDead = false;
            entityplayermp1.playerNetServerHandler.setPlayerLocation(entityplayermp1.posX, entityplayermp1.posY, entityplayermp1.posZ,
                entityplayermp1.rotationYaw, entityplayermp1.rotationPitch);
            entityplayermp1.setSneaking(false);
            mcServer.getPlayerList().updateTimeAndWeatherForPlayer(entityplayermp1, toWorld);
            toWorld.getPlayerChunkMap().addPlayer(entityplayermp1);
            toWorld.spawnEntityInWorld(entityplayermp1);
            mcServer.getPlayerList().getPlayerList().add(entityplayermp1);
            entityplayermp1.interactionManager.setWorld(toWorld);
            entityplayermp1.addSelfToInternalCraftingInventory();
            entityplayermp1.setHealth(entityplayermp1.getHealth());
        } else {
            // TODO need to direct this appropriately in cause tracking
            toWorld.spawnEntityInWorld(entity);
        }

        fromWorld.resetUpdateEntityTick();
        toWorld.resetUpdateEntityTick();
        return true;
    }

>>>>>>> 2d690254
    /**
     * Hooks into vanilla's writeToNBT to call {@link #writeToNbt}.
     *
     * <p> This makes it easier for other entity mixins to override writeToNBT
     * without having to specify the <code>@Inject</code> annotation. </p>
     *
     * @param compound The compound vanilla writes to (unused because we write
     *        to SpongeData)
     * @param ci (Unused) callback info
     */
    @Inject(method = "Lnet/minecraft/entity/Entity;writeToNBT(Lnet/minecraft/nbt/NBTTagCompound;)V", at = @At("HEAD"))
    public void onWriteToNBT(NBTTagCompound compound, CallbackInfo ci) {
        this.writeToNbt(this.getSpongeData());
    }

    /**
     * Hooks into vanilla's readFromNBT to call {@link #readFromNbt}.
     *
     * <p> This makes it easier for other entity mixins to override readFromNbt
     * without having to specify the <code>@Inject</code> annotation. </p>
     *
     * @param compound The compound vanilla reads from (unused because we read
     *        from SpongeData)
     * @param ci (Unused) callback info
     */
    @Inject(method = "Lnet/minecraft/entity/Entity;readFromNBT(Lnet/minecraft/nbt/NBTTagCompound;)V", at = @At("RETURN"))
    public void onReadFromNBT(NBTTagCompound compound, CallbackInfo ci) {
        if (this.isConstructing) {
            firePostConstructEvents(); // Do this early as possible
        }
        this.readFromNbt(this.getSpongeData());
    }

    @Override
    public boolean validateRawData(DataContainer container) {
        return false;
    }

    @Override
    public void setRawData(DataContainer container) throws InvalidDataException {

    }

    /**
     * Read extra data (SpongeData) from the entity's NBT tag.
     *
     * @param compound The SpongeData compound to read from
     */
    @Override
    public void readFromNbt(NBTTagCompound compound) {
        if (this instanceof IMixinCustomDataHolder) {
            if (compound.hasKey(NbtDataUtil.CUSTOM_MANIPULATOR_TAG_LIST, NbtDataUtil.TAG_LIST)) {
                final NBTTagList list = compound.getTagList(NbtDataUtil.CUSTOM_MANIPULATOR_TAG_LIST, NbtDataUtil.TAG_COMPOUND);
                final ImmutableList.Builder<DataView> builder = ImmutableList.builder();
                if (list != null && list.tagCount() != 0) {
                    for (int i = 0; i < list.tagCount(); i++) {
                        final NBTTagCompound internal = list.getCompoundTagAt(i);
                        builder.add(NbtTranslator.getInstance().translateFrom(internal));
                    }
                }
                try {
                    final List<DataManipulator<?, ?>> manipulators = DataUtil.deserializeManipulatorList(builder.build());
                    for (DataManipulator<?, ?> manipulator : manipulators) {
                        offer(manipulator);
                    }
                } catch (InvalidDataException e) {
                    SpongeImpl.getLogger().error("Could not deserialize custom plugin data! ", e);
                }
            }
        }
        if (this instanceof IMixinGriefer && ((IMixinGriefer) this).isGriefer() && compound.hasKey(NbtDataUtil.CAN_GRIEF)) {
            ((IMixinGriefer) this).setCanGrief(compound.getBoolean(NbtDataUtil.CAN_GRIEF));
        }
    }

    /**
     * Write extra data (SpongeData) to the entity's NBT tag.
     *
     * @param compound The SpongeData compound to write to
     */
    @Override
    public void writeToNbt(NBTTagCompound compound) {
        if (this instanceof IMixinCustomDataHolder) {
            final List<DataManipulator<?, ?>> manipulators = ((IMixinCustomDataHolder) this).getCustomManipulators();
            if (!manipulators.isEmpty()) {
                final List<DataView> manipulatorViews = DataUtil.getSerializedManipulatorList(manipulators);
                final NBTTagList manipulatorTagList = new NBTTagList();
                for (DataView dataView : manipulatorViews) {
                    manipulatorTagList.appendTag(NbtTranslator.getInstance().translateData(dataView));
                }
                compound.setTag(NbtDataUtil.CUSTOM_MANIPULATOR_TAG_LIST, manipulatorTagList);
            }
        }
        if (this instanceof IMixinGriefer && ((IMixinGriefer) this).isGriefer()) {
            compound.setBoolean(NbtDataUtil.CAN_GRIEF, ((IMixinGriefer) this).canGrief());
        }
    }

    @Override
    public int getContentVersion() {
        return 1;
    }

    @Override
    public DataContainer toContainer() {
        final Transform<World> transform = getTransform();
        final NBTTagCompound compound = new NBTTagCompound();
        writeToNBT(compound);
        NbtDataUtil.filterSpongeCustomData(compound); // We must filter the custom data so it isn't stored twice
        final DataContainer unsafeNbt = NbtTranslator.getInstance().translateFrom(compound);
        final DataContainer container = new MemoryDataContainer()
            .set(Queries.CONTENT_VERSION, getContentVersion())
            .set(DataQueries.ENTITY_CLASS, this.getClass().getName())
            .set(Queries.WORLD_ID, transform.getExtent().getUniqueId().toString())
            .createView(DataQueries.SNAPSHOT_WORLD_POSITION)
                .set(Queries.POSITION_X, transform.getPosition().getX())
                .set(Queries.POSITION_Y, transform.getPosition().getY())
                .set(Queries.POSITION_Z, transform.getPosition().getZ())
            .getContainer()
            .createView(DataQueries.ENTITY_ROTATION)
                .set(Queries.POSITION_X, transform.getRotation().getX())
                .set(Queries.POSITION_Y, transform.getRotation().getY())
                .set(Queries.POSITION_Z, transform.getRotation().getZ())
            .getContainer()
            .createView(DataQueries.ENTITY_SCALE)
                .set(Queries.POSITION_X, transform.getScale().getX())
                .set(Queries.POSITION_Y, transform.getScale().getY())
                .set(Queries.POSITION_Z, transform.getScale().getZ())
            .getContainer()
            .set(DataQueries.ENTITY_TYPE, this.entityType.getId())
            .set(DataQueries.UNSAFE_NBT, unsafeNbt);
        final Collection<DataManipulator<?, ?>> manipulators = getContainers();
        if (!manipulators.isEmpty()) {
            container.set(DataQueries.DATA_MANIPULATORS, DataUtil.getSerializedManipulatorList(manipulators));
        }
        return container;
    }

    @Override
    public Collection<DataManipulator<?, ?>> getContainers() {
        final List<DataManipulator<?, ?>> list = Lists.newArrayList();
        this.supplyVanillaManipulators(list);
        if (this instanceof IMixinCustomDataHolder && ((IMixinCustomDataHolder) this).hasManipulators()) {
            list.addAll(((IMixinCustomDataHolder) this).getCustomManipulators());
        }
        return list;
    }

    @Override
    public Entity copy() {
        if ((Object) this instanceof Player) {
            throw new IllegalArgumentException("Cannot copy player entities!");
        }
        try {
            final NBTTagCompound compound = new NBTTagCompound();
            writeToNBT(compound);
            net.minecraft.entity.Entity entity = EntityList.createEntityByName(this.entityType.getId(), this.worldObj);
            compound.setUniqueId(NbtDataUtil.UUID, entity.getUniqueID());
            entity.readFromNBT(compound);
            return (Entity) entity;
        } catch (Exception e) {
            throw new IllegalArgumentException("Could not copy the entity:", e);
        }
    }

    @Override
    public Optional<User> getTrackedPlayer(String nbtKey) {
<<<<<<< HEAD
        NBTTagCompound nbt = getSpongeData();
        if (!nbt.hasKey(nbtKey)) {
           return Optional.empty();
        } else {
            NBTTagCompound creatorNbt = nbt.getCompoundTag(nbtKey);

            if (!creatorNbt.hasUniqueId(NbtDataUtil.UUID)) {
                return Optional.empty();
            }

            UUID uuid = creatorNbt.getUniqueId(NbtDataUtil.UUID);
            // get player if online
            EntityPlayer player = this.worldObj.getPlayerEntityByUUID(uuid);
            if (player != null) {
                return Optional.of((User)player);
            }
            // player is not online, get user from storage if one exists
            return SpongeImpl.getGame().getServiceManager().provide(UserStorageService.class).get().get(uuid);
        }
=======
        return Optional.empty();
>>>>>>> 2d690254
    }

    @Override
    public void trackEntityUniqueId(String nbtKey, UUID uuid) {
        final NBTTagCompound spongeData = getSpongeData();
        if (!spongeData.hasKey(nbtKey)) {
            if (uuid == null) {
                return;
            }

            NBTTagCompound sourceNbt = new NBTTagCompound();
            sourceNbt.setUniqueId(NbtDataUtil.UUID, uuid);
            spongeData.setTag(nbtKey, sourceNbt);
        } else {
            final NBTTagCompound compoundTag = spongeData.getCompoundTag(nbtKey);
            if (uuid == null) {
                compoundTag.removeTag(NbtDataUtil.UUID);
            } else {
                compoundTag.setUniqueId(NbtDataUtil.UUID, uuid);
            }
        }
    }

    @Override
    public Optional<UUID> getCreator() {
       return Optional.empty();
    }

    @Override
    public Optional<UUID> getNotifier() {
        return Optional.empty();
    }

    @Override
    public void setCreator(@Nullable UUID uuid) {
        trackEntityUniqueId(NbtDataUtil.SPONGE_ENTITY_CREATOR, uuid);
    }

    @Override
    public void setNotifier(@Nullable UUID uuid) {
        trackEntityUniqueId(NbtDataUtil.SPONGE_ENTITY_NOTIFIER, uuid);
    }

    @Override
    public void setImplVelocity(Vector3d velocity) {
        this.motionX = checkNotNull(velocity).getX();
        this.motionY = velocity.getY();
        this.motionZ = velocity.getZ();
        this.velocityChanged = true;
    }

    @Override
    public Vector3d getVelocity() {
        return new Vector3d(this.motionX, this.motionY, this.motionZ);
    }

    @Redirect(method = "moveEntity", at = @At(value = "INVOKE", target = "Lnet/minecraft/block/Block;onEntityCollidedWithBlock(Lnet/minecraft/world/World;Lnet/minecraft/util/math/BlockPos;Lnet/minecraft/entity/Entity;)V"))
    public void onEntityCollideWithBlock(Block block, net.minecraft.world.World world, BlockPos pos, net.minecraft.entity.Entity entity) {
        if (block == Blocks.air) {
            // ignore air blocks
            return;
        }

        if (world.isRemote) {
            block.onEntityCollidedWithBlock(world, pos, entity);
            return;
        }

        if (!SpongeCommonEventFactory.handleCollideBlockEvent(block, world, pos, world.getBlockState(pos), entity, Direction.NONE)) {
            block.onEntityCollidedWithBlock(world, pos, entity);
        }
    }

    @Redirect(method = "doBlockCollisions", at = @At(value = "INVOKE", target = "Lnet/minecraft/block/Block;onEntityCollidedWithBlock(Lnet/minecraft/world/World;Lnet/minecraft/util/math/BlockPos;Lnet/minecraft/block/state/IBlockState;Lnet/minecraft/entity/Entity;)V"))
    public void onEntityCollideWithBlockState(Block block, net.minecraft.world.World world, BlockPos pos, IBlockState state, net.minecraft.entity.Entity entity) {
        if (block == Blocks.air) {
            // ignore air blocks
            return;
        }

        if (world.isRemote) {
            block.onEntityCollidedWithBlock(world, pos, state, entity);
            return;
        }

        if (!SpongeCommonEventFactory.handleCollideBlockEvent(block, world, pos, state, entity, Direction.NONE)) {
            block.onEntityCollidedWithBlock(world, pos, state, entity);
        }
    }

    @Redirect(method = "updateFallState", at = @At(value = "INVOKE", target="Lnet/minecraft/block/Block;onFallenUpon(Lnet/minecraft/world/World;Lnet/minecraft/util/math/BlockPos;Lnet/minecraft/entity/Entity;F)V"))
    public void onBlockFallenUpon(Block block, net.minecraft.world.World world, BlockPos pos, net.minecraft.entity.Entity entity, float fallDistance) {
        if (block == Blocks.air) {
            // ignore air blocks
            return;
        }

        if (world.isRemote) {
            block.onFallenUpon(world, pos, entity, fallDistance);
            return;
        }

        if (!SpongeCommonEventFactory.handleCollideBlockEvent(block, world, pos, world.getBlockState(pos), entity, Direction.UP)) {
            block.onFallenUpon(world, pos, entity, fallDistance);
        }
    }

    @Override
    public Translation getTranslation() {
        return getType().getTranslation();
    }

    private boolean collision = false;
    private boolean untargetable = false;
    private boolean isVanished = false;

    private boolean pendingVisibilityUpdate = false;
    private int visibilityTicks = 0;

    @Override
    public boolean isVanished() {
        return this.isVanished;
    }

    @Override
    public void setVanished(boolean invisible) {
        this.isVanished = invisible;
        this.pendingVisibilityUpdate = true;
        this.visibilityTicks = 20;
    }

    @Override
    public boolean ignoresCollision() {
        return this.collision;
    }

    @Override
    public void setIgnoresCollision(boolean prevents) {
        this.collision = prevents;
    }

    @Override
    public boolean isUntargetable() {
        return this.untargetable;
    }

    @Override
    public void setUntargetable(boolean untargetable) {
        this.untargetable = untargetable;
    }

    /**
     * @author gabizou - January 4th, 2016
     * @updated gabizou - January 27th, 2016 - Rewrite to a redirect
     *
     * This prevents sounds from being sent to the server by entities that are invisible
     */
    @Redirect(method = "playSound", at = @At(value = "INVOKE", target = "Lnet/minecraft/entity/Entity;isSilent()Z"))
    public boolean checkIsSilentOrInvis(net.minecraft.entity.Entity entity) {
        return entity.isSilent() || this.isVanished;
    }

    @Redirect(method = "applyEntityCollision", at = @At(value = "FIELD", target = "Lnet/minecraft/entity/Entity;noClip:Z", opcode = Opcodes.GETFIELD))
    private boolean spongeApplyEntityCollisionCheckVanish(net.minecraft.entity.Entity entity) {
        return entity.noClip || ((IMixinEntity) entity).isVanished();
    }

    @Redirect(method = "resetHeight", at = @At(value = "INVOKE", target = WORLD_SPAWN_PARTICLE))
    public void spawnParticle(net.minecraft.world.World world, EnumParticleTypes particleTypes, double xCoord, double yCoord, double zCoord,
            double xOffset, double yOffset, double zOffset, int ... p_175688_14_) {
        if (!this.isVanished) {
            this.worldObj.spawnParticle(particleTypes, xCoord, yCoord, zCoord, xOffset, yOffset, zOffset, p_175688_14_);
        }
    }

    @Redirect(method = "createRunningParticles", at = @At(value = "INVOKE", target = WORLD_SPAWN_PARTICLE))
    public void runningSpawnParticle(net.minecraft.world.World world, EnumParticleTypes particleTypes, double xCoord, double yCoord, double zCoord,
            double xOffset, double yOffset, double zOffset, int ... p_175688_14_) {
        if (!this.isVanished) {
            this.worldObj.spawnParticle(particleTypes, xCoord, yCoord, zCoord, xOffset, yOffset, zOffset, p_175688_14_);
        }
    }

    @Nullable
    @Override
    public Text getDisplayNameText() {
        return this.displayName;
    }

    private boolean skipSettingCustomNameTag = false;

    @Override
    public void setDisplayName(@Nullable Text displayName) {
        this.displayName = displayName;

        this.skipSettingCustomNameTag = true;
        if (this.displayName == null) {
            this.setCustomNameTag("");
        } else {
            this.setCustomNameTag(SpongeTexts.toLegacy(this.displayName));
        }

        this.skipSettingCustomNameTag = false;
    }

    @Override
    public boolean isRespawning() {
        return this.isRespawning;
    }

    @Override
    public void setRespawning(boolean respawning) {
        this.isRespawning = respawning;
    }

    @Inject(method = "setCustomNameTag", at = @At("RETURN"))
    public void onSetCustomNameTag(String name, CallbackInfo ci) {
        if (!this.skipSettingCustomNameTag) {
            this.displayName = SpongeTexts.fromLegacy(name);
        }
    }

    @Override
    public boolean canSee(Entity entity) {
        // note: this implementation will be changing with contextual data
        Optional<Boolean> optional = entity.get(Keys.INVISIBLE);
        return (!optional.isPresent() || !optional.get()) && !((IMixinEntity) entity).isVanished();
    }

    @Nullable private ItemStackSnapshot custom;

    /**
     * @author gabizou - January 30th, 2016
     *
     * This redirects the call to get the Item of an item stack so we can
     * throw an event and short circuit with a ConstructEntityEvent.PRE.
     *
     * @param itemStack The item stack coming in
     * @param itemStackIn The originally passed item stack
     * @param offsetY The offset
     * @return The item type, if no events cancelled
     */
    @Redirect(method = "entityDropItem", at = @At(value = "INVOKE", target = "Lnet/minecraft/item/ItemStack;getItem()Lnet/minecraft/item/Item;"))
    private Item onGetItem(ItemStack itemStack, ItemStack itemStackIn, float offsetY) {
        if (itemStack.getItem() != null) {
            // First we want to throw the DropItemEvent.PRE
            ItemStackSnapshot snapshot = ((org.spongepowered.api.item.inventory.ItemStack) itemStack).createSnapshot();
            List<ItemStackSnapshot> original = new ArrayList<>();
            original.add(snapshot);
            DropItemEvent.Pre dropEvent = SpongeEventFactory.createDropItemEventPre(Cause.of(NamedCause.source(this)),
                    ImmutableList.of(snapshot), original);
            if (dropEvent.isCancelled()) {
                return null;
            }
            this.custom = dropEvent.getDroppedItems().get(0);

            // Then throw the ConstructEntityEvent
            Transform<World> suggested = new Transform<>(this.getWorld(), new Vector3d(this.posX, this.posY + (double) offsetY, this.posZ));
            SpawnCause cause = EntitySpawnCause.builder().entity(this).type(SpawnTypes.DROPPED_ITEM).build();
            ConstructEntityEvent.Pre event = SpongeEventFactory
                    .createConstructEntityEventPre(Cause.of(NamedCause.source(cause)), EntityTypes.ITEM, suggested);
            SpongeImpl.postEvent(event);
            return event.isCancelled() ? null : itemStack.getItem();
        }
        return null;
    }

    /**
     * @author gabizou - January 30th, 2016
     *
     * Creates the argument where we can override the item stack being used to create
     * the entity item. based on the previous event.
     *
     * @param itemStack The supposed item stack to drop, originally the original argument passed in
     * @return The actual itemstack
     */
    @ModifyArg(method = "entityDropItem", at = @At(value = "INVOKE", target = ENTITY_ITEM_INIT))
    private ItemStack onItemCreationFroDrop(ItemStack itemStack) {
        ItemStack stack = this.custom == null ? itemStack : ((ItemStack) this.custom.createStack());
        this.custom = null;
        return stack;
    }

}<|MERGE_RESOLUTION|>--- conflicted
+++ resolved
@@ -119,14 +119,9 @@
 import org.spongepowered.common.interfaces.data.IMixinCustomDataHolder;
 import org.spongepowered.common.interfaces.entity.IMixinEntity;
 import org.spongepowered.common.interfaces.entity.IMixinGriefer;
-<<<<<<< HEAD
-import org.spongepowered.common.interfaces.world.IMixinWorld;
-=======
 import org.spongepowered.common.interfaces.world.IMixinWorldProvider;
 import org.spongepowered.common.interfaces.world.IMixinWorldServer;
-import org.spongepowered.common.registry.type.world.DimensionRegistryModule;
-import org.spongepowered.common.registry.type.world.WorldPropertyRegistryModule;
->>>>>>> 2d690254
+import org.spongepowered.common.interfaces.world.IMixinWorld;
 import org.spongepowered.common.text.SpongeTexts;
 import org.spongepowered.common.util.SpongeHooks;
 import org.spongepowered.common.world.DimensionManager;
@@ -164,12 +159,8 @@
     @Nullable private DamageSource originalLava;
     protected boolean isConstructing = true;
     @Nullable private Text displayName;
-<<<<<<< HEAD
-    private boolean isRespawning = false;
-=======
     protected DamageSource lastDamageSource;
     private Cause destructCause;
->>>>>>> 2d690254
 
     @Shadow private UUID entityUniqueID;
     @Shadow public net.minecraft.world.World worldObj;
@@ -341,19 +332,10 @@
     @Override
     public void setLocation(Location<World> location) {
         checkNotNull(location, "The location was null!");
-<<<<<<< HEAD
         checkState(location.getExtent().isLoaded(), "World is no longer loaded!");
         checkState(!isRemoved(), "Trying to set location of removed entity!");
         final net.minecraft.entity.Entity thisEntity = (net.minecraft.entity.Entity) (Object) this;
         final List<net.minecraft.entity.Entity> passengers = thisEntity.getPassengers();
-=======
-        if (isRemoved()) {
-            return false;
-        }
-
-        Entity spongeEntity = this;
-        net.minecraft.entity.Entity thisEntity = EntityUtil.toNative(spongeEntity);
->>>>>>> 2d690254
 
         if (thisEntity instanceof EntityPlayerMP) {
             // Close open containers
@@ -407,7 +389,8 @@
             this$.dismountRidingEntity();
         }
 
-        ((IMixinWorld) fromWorld).onSpongeEntityRemoved(this$);
+        final IMixinWorldServer fromMixinWorld = (IMixinWorldServer) fromWorld;
+        fromMixinWorld.onSpongeEntityRemoved(this$);
 
         int i = this$.chunkCoordX;
         int j = this$.chunkCoordZ;
@@ -422,7 +405,8 @@
         }
 
         // At this point, we've removed the entity from the previous world. Lets now put them in the new world.
-        this$.dimension = ((IMixinWorld) toWorld).getDimensionId();
+        final IMixinWorldServer toMixinWorld = (IMixinWorldServer) toWorld;
+        this$.dimension = toMixinWorld.getDimensionId();
         this$.setWorld(toWorld);
 
         if (this$ instanceof EntityPlayer) {
@@ -436,8 +420,8 @@
             if (((IMixinEntityPlayerMP) entityPlayerMP).usesCustomClient()) {
                 DimensionManager.sendDimensionRegistration(entityPlayerMP, toClientDimensionType);
             } else {
-                final int currentDim = ((IMixinWorld) fromWorld).getDimensionId();
-                final int targetDim = ((IMixinWorld) toWorld).getDimensionId();
+                final int currentDim =  fromMixinWorld.getDimensionId();
+                final int targetDim = toMixinWorld.getDimensionId();
                 final int fromClientDimensionTypeId = fromClientDimensionType.getId();
                 final int toClientDimensionTypeId = toClientDimensionType.getId();
                 // Force vanilla client to refresh their chunk cache if same dimension
@@ -489,7 +473,7 @@
         } else {
             if (((Entity) this) instanceof EntityPlayerMP) {
                 // Players use different logic, as they support real relative movement.
-                EnumSet relativeFlags = EnumSet.noneOf(SPacketPlayerPosLook.EnumFlags.class);
+                EnumSet<SPacketPlayerPosLook.EnumFlags> relativeFlags = EnumSet.noneOf(SPacketPlayerPosLook.EnumFlags.class);
 
                 if (relativePositions.contains(RelativePositions.X)) {
                     relativeFlags.add(SPacketPlayerPosLook.EnumFlags.X);
@@ -620,22 +604,18 @@
     @SuppressWarnings({"unchecked", "rawtypes"})
     @Override
     public void setRotation(Vector3d rotation) {
-<<<<<<< HEAD
         checkNotNull(rotation, "The rotation was null!");
         if (isRemoved()) {
             return;
-=======
-        checkNotNull(rotation, "Rotation was null!");
-        if (!this.worldObj.isRemote) { // We can't set the rotation update on client worlds.
-            ((IMixinWorldServer) getWorld()).addEntityRotationUpdate((net.minecraft.entity.Entity) (Entity) this, rotation);
->>>>>>> 2d690254
         }
         if (((Entity) this) instanceof EntityPlayerMP) {
             // Force an update, this also set the rotation in this entity
             ((EntityPlayerMP) (Entity) this).playerNetServerHandler.setPlayerLocation(getPosition().getX(), getPosition().getY(),
                 getPosition().getZ(), (float) rotation.getY(), (float) rotation.getX(), (Set) EnumSet.noneOf(RelativePositions.class));
         } else {
-            ((IMixinWorld) getWorld()).addEntityRotationUpdate((net.minecraft.entity.Entity) (Entity) this, rotation);
+            if (!this.worldObj.isRemote) { // We can't set the rotation update on client worlds.
+                ((IMixinWorldServer) getWorld()).addEntityRotationUpdate((net.minecraft.entity.Entity) (Entity) this, rotation);
+            }
 
             // Let the entity tracker do its job, this just updates the variables
             shadow$setRotation((float) rotation.getY(), (float) rotation.getX());
@@ -748,80 +728,11 @@
             builder.replace(new ImmutableSpongeValue<>(Keys.VEHICLE, previousVehicleSnapshot));
         }
         if (entity != null) {
-            builder.from(entity.addPassenger((Entity) this));
+            builder.from(entity.addPassenger(this));
         }
         return builder.result(DataTransactionResult.Type.SUCCESS).build();
     }
 
-<<<<<<< HEAD
-=======
-    // for sponge internal use only
-    @SuppressWarnings("unchecked")
-    public boolean teleportEntity(net.minecraft.entity.Entity entity, Location<World> location, int currentDim, int targetDim, boolean forced) {
-        MinecraftServer mcServer = entity.getEntityWorld().getMinecraftServer();
-        final WorldServer fromWorld = mcServer.worldServerForDimension(currentDim);
-        final WorldServer toWorld = mcServer.worldServerForDimension(targetDim);
-        if (entity instanceof EntityPlayer) {
-            fromWorld.getEntityTracker().removePlayerFromTrackers((EntityPlayerMP) entity);
-            fromWorld.getPlayerChunkMap().removePlayer((EntityPlayerMP) entity);
-            mcServer.getPlayerList().getPlayerList().remove(entity);
-        } else {
-            fromWorld.getEntityTracker().untrackEntity(entity);
-        }
-
-        entity.worldObj.removePlayerEntityDangerously(entity);
-        entity.dimension = targetDim;
-        entity.setPositionAndRotation(location.getX(), location.getY(), location.getZ(), 0, 0);
-        if (forced) {
-            while (!toWorld.getCollisionBoxes(entity, entity.getEntityBoundingBox()).isEmpty() && entity.posY < 256.0D) {
-                entity.setPosition(entity.posX, entity.posY + 1.0D, entity.posZ);
-            }
-        }
-
-        toWorld.getChunkProvider().provideChunk((int) entity.posX >> 4, (int) entity.posZ >> 4);
-
-        if (entity instanceof EntityPlayer) {
-            EntityPlayerMP entityplayermp1 = (EntityPlayerMP) entity;
-
-            // Support vanilla clients going into custom dimensions
-            int clientDimension = DimensionManager.getClientDimensionToSend(((IMixinWorldProvider) toWorld.provider).getDimensionId(), toWorld, entityplayermp1);
-            if (((IMixinEntityPlayerMP) entityplayermp1).usesCustomClient()) {
-                DimensionManager.sendDimensionRegistration(toWorld, entityplayermp1, clientDimension);
-            } else {
-                // Force vanilla client to refresh their chunk cache if same dimension
-                if (currentDim != targetDim && (currentDim == clientDimension || targetDim == clientDimension)) {
-                    entityplayermp1.playerNetServerHandler.sendPacket(
-                        new SPacketRespawn((byte) (clientDimension >= 0 ? -1 : 0), toWorld.getDifficulty(), toWorld.getWorldInfo().getTerrainType(),
-                            entityplayermp1.interactionManager.getGameType()));
-                }
-            }
-
-            entityplayermp1.playerNetServerHandler.sendPacket(
-                new SPacketRespawn(clientDimension, toWorld.getDifficulty(), toWorld.getWorldInfo().getTerrainType(),
-                    entityplayermp1.interactionManager.getGameType()));
-            entity.setWorld(toWorld);
-            entity.isDead = false;
-            entityplayermp1.playerNetServerHandler.setPlayerLocation(entityplayermp1.posX, entityplayermp1.posY, entityplayermp1.posZ,
-                entityplayermp1.rotationYaw, entityplayermp1.rotationPitch);
-            entityplayermp1.setSneaking(false);
-            mcServer.getPlayerList().updateTimeAndWeatherForPlayer(entityplayermp1, toWorld);
-            toWorld.getPlayerChunkMap().addPlayer(entityplayermp1);
-            toWorld.spawnEntityInWorld(entityplayermp1);
-            mcServer.getPlayerList().getPlayerList().add(entityplayermp1);
-            entityplayermp1.interactionManager.setWorld(toWorld);
-            entityplayermp1.addSelfToInternalCraftingInventory();
-            entityplayermp1.setHealth(entityplayermp1.getHealth());
-        } else {
-            // TODO need to direct this appropriately in cause tracking
-            toWorld.spawnEntityInWorld(entity);
-        }
-
-        fromWorld.resetUpdateEntityTick();
-        toWorld.resetUpdateEntityTick();
-        return true;
-    }
-
->>>>>>> 2d690254
     /**
      * Hooks into vanilla's writeToNBT to call {@link #writeToNbt}.
      *
@@ -989,29 +900,7 @@
 
     @Override
     public Optional<User> getTrackedPlayer(String nbtKey) {
-<<<<<<< HEAD
-        NBTTagCompound nbt = getSpongeData();
-        if (!nbt.hasKey(nbtKey)) {
-           return Optional.empty();
-        } else {
-            NBTTagCompound creatorNbt = nbt.getCompoundTag(nbtKey);
-
-            if (!creatorNbt.hasUniqueId(NbtDataUtil.UUID)) {
-                return Optional.empty();
-            }
-
-            UUID uuid = creatorNbt.getUniqueId(NbtDataUtil.UUID);
-            // get player if online
-            EntityPlayer player = this.worldObj.getPlayerEntityByUUID(uuid);
-            if (player != null) {
-                return Optional.of((User)player);
-            }
-            // player is not online, get user from storage if one exists
-            return SpongeImpl.getGame().getServiceManager().provide(UserStorageService.class).get().get(uuid);
-        }
-=======
         return Optional.empty();
->>>>>>> 2d690254
     }
 
     @Override
@@ -1215,16 +1104,6 @@
         }
 
         this.skipSettingCustomNameTag = false;
-    }
-
-    @Override
-    public boolean isRespawning() {
-        return this.isRespawning;
-    }
-
-    @Override
-    public void setRespawning(boolean respawning) {
-        this.isRespawning = respawning;
     }
 
     @Inject(method = "setCustomNameTag", at = @At("RETURN"))
