--- conflicted
+++ resolved
@@ -51,6 +51,7 @@
 import net.minecraft.util.DamageSource;
 import net.minecraft.util.EnumParticleTypes;
 import net.minecraft.util.SoundCategory;
+import net.minecraft.util.SoundEvent;
 import net.minecraft.util.math.AxisAlignedBB;
 import net.minecraft.util.math.BlockPos;
 import net.minecraft.world.WorldServer;
@@ -115,12 +116,9 @@
 import org.spongepowered.common.interfaces.data.IMixinCustomDataHolder;
 import org.spongepowered.common.interfaces.entity.IMixinEntity;
 import org.spongepowered.common.interfaces.entity.IMixinGriefer;
-<<<<<<< HEAD
-import org.spongepowered.common.interfaces.world.IMixinWorldServer;
-=======
 import org.spongepowered.common.interfaces.world.IMixinWorld;
 import org.spongepowered.common.interfaces.world.IMixinWorldProvider;
->>>>>>> 6eaca57e
+import org.spongepowered.common.interfaces.world.IMixinWorldServer;
 import org.spongepowered.common.registry.type.world.DimensionRegistryModule;
 import org.spongepowered.common.registry.type.world.WorldPropertyRegistryModule;
 import org.spongepowered.common.text.SpongeTexts;
@@ -207,20 +205,15 @@
     @Shadow public abstract void setSize(float width, float height);
     @Shadow public abstract boolean isSilent();
     @Shadow public abstract int getEntityId();
-<<<<<<< HEAD
-    @Shadow public abstract void setEating(boolean eating);
-    @Shadow public abstract void playSound(String name, float volume, float pitch);
-    @Shadow public abstract boolean isEntityInvulnerable(DamageSource source);
-
-=======
     @Shadow public abstract boolean isBeingRidden();
-    @Shadow public abstract SoundCategory func_184176_by();
-    @Shadow(prefix = "shadow$")
-    public abstract List<net.minecraft.entity.Entity> shadow$getPassengers();
+    @Shadow public abstract SoundCategory getSoundCategory();
+    @Shadow public abstract List<net.minecraft.entity.Entity> shadow$getPassengers();
     @Shadow public abstract net.minecraft.entity.Entity getLowestRidingEntity();
     @Shadow public abstract net.minecraft.entity.Entity getRidingEntity();
     @Shadow public abstract void dismountRidingEntity();
->>>>>>> 6eaca57e
+    @Shadow public abstract void playSound(SoundEvent soundIn, float volume, float pitch);
+    @Shadow public abstract boolean isEntityInvulnerable(DamageSource source);
+
 
     // @formatter:on
 
@@ -751,14 +744,8 @@
             entityplayermp1.playerNetServerHandler.setPlayerLocation(entityplayermp1.posX, entityplayermp1.posY, entityplayermp1.posZ,
                 entityplayermp1.rotationYaw, entityplayermp1.rotationPitch);
             entityplayermp1.setSneaking(false);
-<<<<<<< HEAD
-            mcServer.getConfigurationManager().updateTimeAndWeatherForPlayer(entityplayermp1, toWorld);
-            toWorld.getPlayerManager().addPlayer(entityplayermp1);
-            // TODO need to direct this appropriately in cause tracking
-=======
             mcServer.getPlayerList().updateTimeAndWeatherForPlayer(entityplayermp1, toWorld);
             toWorld.getPlayerChunkMap().addPlayer(entityplayermp1);
->>>>>>> 6eaca57e
             toWorld.spawnEntityInWorld(entityplayermp1);
             mcServer.getPlayerList().getPlayerList().add(entityplayermp1);
             entityplayermp1.interactionManager.setWorld(toWorld);
