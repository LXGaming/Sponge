/*
 * This file is part of Sponge, licensed under the MIT License (MIT).
 *
 * Copyright (c) SpongePowered <https://www.spongepowered.org>
 * Copyright (c) contributors
 *
 * Permission is hereby granted, free of charge, to any person obtaining a copy
 * of this software and associated documentation files (the "Software"), to deal
 * in the Software without restriction, including without limitation the rights
 * to use, copy, modify, merge, publish, distribute, sublicense, and/or sell
 * copies of the Software, and to permit persons to whom the Software is
 * furnished to do so, subject to the following conditions:
 *
 * The above copyright notice and this permission notice shall be included in
 * all copies or substantial portions of the Software.
 *
 * THE SOFTWARE IS PROVIDED "AS IS", WITHOUT WARRANTY OF ANY KIND, EXPRESS OR
 * IMPLIED, INCLUDING BUT NOT LIMITED TO THE WARRANTIES OF MERCHANTABILITY,
 * FITNESS FOR A PARTICULAR PURPOSE AND NONINFRINGEMENT. IN NO EVENT SHALL THE
 * AUTHORS OR COPYRIGHT HOLDERS BE LIABLE FOR ANY CLAIM, DAMAGES OR OTHER
 * LIABILITY, WHETHER IN AN ACTION OF CONTRACT, TORT OR OTHERWISE, ARISING FROM,
 * OUT OF OR IN CONNECTION WITH THE SOFTWARE OR THE USE OR OTHER DEALINGS IN
 * THE SOFTWARE.
 */
package org.spongepowered.common.mixin.core.world.gen;

import com.flowpowered.math.vector.Vector3i;
import it.unimi.dsi.fastutil.longs.Long2ObjectMap;
import net.minecraft.util.math.ChunkPos;
import net.minecraft.world.WorldServer;
import net.minecraft.world.WorldServerMulti;
import net.minecraft.world.chunk.Chunk;
import net.minecraft.world.chunk.storage.IChunkLoader;
import net.minecraft.world.gen.ChunkProviderServer;
import org.spongepowered.api.data.DataContainer;
import org.spongepowered.api.world.storage.ChunkDataStream;
import org.spongepowered.api.world.storage.WorldProperties;
import org.spongepowered.api.world.storage.WorldStorage;
import org.spongepowered.asm.mixin.Final;
import org.spongepowered.asm.mixin.Mixin;
import org.spongepowered.asm.mixin.Shadow;
import org.spongepowered.asm.mixin.injection.At;
import org.spongepowered.asm.mixin.injection.Constant;
import org.spongepowered.asm.mixin.injection.Inject;
<<<<<<< HEAD
=======
import org.spongepowered.asm.mixin.injection.ModifyConstant;
import org.spongepowered.asm.mixin.injection.callback.CallbackInfo;
>>>>>>> f636083b
import org.spongepowered.asm.mixin.injection.callback.CallbackInfoReturnable;
import org.spongepowered.common.interfaces.world.IMixinAnvilChunkLoader;
import org.spongepowered.common.interfaces.world.IMixinWorldServer;
import org.spongepowered.common.interfaces.world.gen.IMixinChunkProviderServer;
import org.spongepowered.common.world.storage.SpongeChunkDataStream;
import org.spongepowered.common.world.storage.WorldStorageUtil;

import java.util.Optional;
import java.util.concurrent.CompletableFuture;

import javax.annotation.Nullable;

@Mixin(ChunkProviderServer.class)
public abstract class MixinChunkProviderServer implements WorldStorage, IMixinChunkProviderServer {

    @Shadow public WorldServer worldObj;
<<<<<<< HEAD
    @Shadow @Final private IChunkLoader chunkLoader;
    @Shadow @Final private Long2ObjectMap<Chunk> id2ChunkMap;
=======
    @Shadow private IChunkLoader chunkLoader;
    @Shadow private LongHashMap<Chunk> id2ChunkMap;
    @Shadow public IChunkProvider serverChunkGenerator;
    @Shadow public boolean chunkLoadOverride;
    @Shadow private Chunk dummyChunk;
>>>>>>> f636083b

    @Shadow public abstract Chunk provideChunk(int x, int z);

    @Nullable
    @Override
    public Chunk getChunkIfLoaded(int x, int z) {
        return this.id2ChunkMap.get(ChunkPos.chunkXZ2Int(x, z));
    }


    @Override
    public ChunkDataStream getGeneratedChunks() {
        if (!(this.chunkLoader instanceof IMixinAnvilChunkLoader)) {
            throw new UnsupportedOperationException("unknown chunkLoader");
        }
        return new SpongeChunkDataStream(((IMixinAnvilChunkLoader) this.chunkLoader).getWorldDir());
    }

    @Override
    public CompletableFuture<Boolean> doesChunkExist(Vector3i chunkCoords) {
        return WorldStorageUtil.doesChunkExist(this.worldObj, this.chunkLoader, chunkCoords);
    }

    @Override
    public CompletableFuture<Optional<DataContainer>> getChunkData(Vector3i chunkCoords) {
        return WorldStorageUtil.getChunkData(this.worldObj, this.chunkLoader, chunkCoords);
    }

    @Override
    public WorldProperties getWorldProperties() {
        return (WorldProperties) this.worldObj.getWorldInfo();
    }

    @Inject(method = "unloadQueuedChunks", at = @At("HEAD"))
    public void onUnloadQueuedChunksStart(CallbackInfoReturnable<Boolean> ci) {
        ((IMixinWorldServer) this.worldObj).getTimingsHandler().doChunkUnload.startTiming();
    }

    @Inject(method = "unloadQueuedChunks", at = @At("RETURN"))
    public void onUnloadQueuedChunksEnd(CallbackInfoReturnable<Boolean> ci) {
        ((IMixinWorldServer) this.worldObj).getTimingsHandler().doChunkUnload.stopTiming();
    }

<<<<<<< HEAD
=======
    private int maxChunkUnloads = -1;

    @ModifyConstant(method = "unloadQueuedChunks", constant = @Constant(intValue = 100))
    private int modifyUnloadCount(int original) {
        if (this.maxChunkUnloads == -1) {
            final int maxChunkUnloads = ((IMixinWorld) this.worldObj).getActiveConfig().getConfig().getWorld().getMaxChunkUnloads();
            this.maxChunkUnloads = maxChunkUnloads < 1 ? 1 : maxChunkUnloads;
        }
        return this.maxChunkUnloads;
    }

    @Override
    public void setMaxChunkUnloads(int maxUnloads) {
        this.maxChunkUnloads = maxUnloads;
    }
>>>>>>> f636083b
}<|MERGE_RESOLUTION|>--- conflicted
+++ resolved
@@ -28,7 +28,6 @@
 import it.unimi.dsi.fastutil.longs.Long2ObjectMap;
 import net.minecraft.util.math.ChunkPos;
 import net.minecraft.world.WorldServer;
-import net.minecraft.world.WorldServerMulti;
 import net.minecraft.world.chunk.Chunk;
 import net.minecraft.world.chunk.storage.IChunkLoader;
 import net.minecraft.world.gen.ChunkProviderServer;
@@ -42,11 +41,7 @@
 import org.spongepowered.asm.mixin.injection.At;
 import org.spongepowered.asm.mixin.injection.Constant;
 import org.spongepowered.asm.mixin.injection.Inject;
-<<<<<<< HEAD
-=======
 import org.spongepowered.asm.mixin.injection.ModifyConstant;
-import org.spongepowered.asm.mixin.injection.callback.CallbackInfo;
->>>>>>> f636083b
 import org.spongepowered.asm.mixin.injection.callback.CallbackInfoReturnable;
 import org.spongepowered.common.interfaces.world.IMixinAnvilChunkLoader;
 import org.spongepowered.common.interfaces.world.IMixinWorldServer;
@@ -63,16 +58,8 @@
 public abstract class MixinChunkProviderServer implements WorldStorage, IMixinChunkProviderServer {
 
     @Shadow public WorldServer worldObj;
-<<<<<<< HEAD
     @Shadow @Final private IChunkLoader chunkLoader;
     @Shadow @Final private Long2ObjectMap<Chunk> id2ChunkMap;
-=======
-    @Shadow private IChunkLoader chunkLoader;
-    @Shadow private LongHashMap<Chunk> id2ChunkMap;
-    @Shadow public IChunkProvider serverChunkGenerator;
-    @Shadow public boolean chunkLoadOverride;
-    @Shadow private Chunk dummyChunk;
->>>>>>> f636083b
 
     @Shadow public abstract Chunk provideChunk(int x, int z);
 
@@ -116,22 +103,21 @@
         ((IMixinWorldServer) this.worldObj).getTimingsHandler().doChunkUnload.stopTiming();
     }
 
-<<<<<<< HEAD
-=======
+
     private int maxChunkUnloads = -1;
+    // TODO - disabled until chunk gc can be fixed for 1.9.4+
 
-    @ModifyConstant(method = "unloadQueuedChunks", constant = @Constant(intValue = 100))
-    private int modifyUnloadCount(int original) {
-        if (this.maxChunkUnloads == -1) {
-            final int maxChunkUnloads = ((IMixinWorld) this.worldObj).getActiveConfig().getConfig().getWorld().getMaxChunkUnloads();
-            this.maxChunkUnloads = maxChunkUnloads < 1 ? 1 : maxChunkUnloads;
-        }
-        return this.maxChunkUnloads;
-    }
+//    @ModifyConstant(method = "unloadQueuedChunks", constant = @Constant(intValue = 100))
+//    private int modifyUnloadCount(int original) {
+//        if (this.maxChunkUnloads == -1) {
+//            final int maxChunkUnloads = ((IMixinWorldServer) this.worldObj).getActiveConfig().getConfig().getWorld().getMaxChunkUnloads();
+//            this.maxChunkUnloads = maxChunkUnloads < 1 ? 1 : maxChunkUnloads;
+//        }
+//        return this.maxChunkUnloads;
+//    }
 
     @Override
     public void setMaxChunkUnloads(int maxUnloads) {
         this.maxChunkUnloads = maxUnloads;
     }
->>>>>>> f636083b
 }