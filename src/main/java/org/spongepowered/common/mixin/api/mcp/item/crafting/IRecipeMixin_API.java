--- conflicted
+++ resolved
@@ -26,73 +26,74 @@
 
 import static org.spongepowered.common.inventory.util.InventoryUtil.toNativeInventory;
 
-import net.minecraft.inventory.CraftingInventory;
-import net.minecraft.item.crafting.CraftingManager;
+import net.minecraft.inventory.IInventory;
+import net.minecraft.item.ItemStack;
 import net.minecraft.item.crafting.IRecipe;
 import net.minecraft.item.crafting.ShapedRecipe;
 import net.minecraft.item.crafting.ShapelessRecipe;
 import net.minecraft.util.NonNullList;
+import net.minecraft.util.ResourceLocation;
+import org.spongepowered.api.CatalogKey;
 import org.spongepowered.api.item.inventory.ItemStackSnapshot;
 import org.spongepowered.api.item.inventory.crafting.CraftingGridInventory;
 import org.spongepowered.api.item.recipe.crafting.CraftingRecipe;
 import org.spongepowered.api.world.World;
 import org.spongepowered.asm.mixin.Mixin;
 import org.spongepowered.asm.mixin.Shadow;
-<<<<<<< HEAD
 import org.spongepowered.common.item.util.ItemStackUtil;
-=======
-import org.spongepowered.common.item.inventory.util.ItemStackUtil;
-import org.spongepowered.common.mixin.core.item.crafting.ShapedRecipesAccessor;
-import org.spongepowered.common.mixin.core.item.crafting.ShapelessRecipesAccessor;
+import org.spongepowered.common.mixin.accessor.item.crafting.ShapedRecipeAccessor;
+import org.spongepowered.common.mixin.accessor.item.crafting.ShapelessRecipeAccessor;
 
->>>>>>> e03eff30
+import javax.annotation.Nonnull;
 import java.util.List;
 import java.util.Optional;
 import java.util.stream.Collectors;
 
-import javax.annotation.Nonnull;
+@Mixin(IRecipe.class)
+public interface IRecipeMixin_API<C extends IInventory> extends CraftingRecipe {
 
-@Mixin(IRecipe.class)
-public interface IRecipeMixin_API extends CraftingRecipe {
-
-    @Shadow boolean matches(CraftingInventory inv, net.minecraft.world.World worldIn);
-    @Shadow net.minecraft.item.ItemStack getCraftingResult(CraftingInventory inv);
-    @Shadow net.minecraft.item.ItemStack getRecipeOutput();
-    @Shadow NonNullList<net.minecraft.item.ItemStack> getRemainingItems(CraftingInventory inv);
+    @Shadow ItemStack shadow$getCraftingResult(C inv);
+    @Shadow net.minecraft.item.ItemStack shadow$getRecipeOutput();
+    @Shadow ResourceLocation shadow$getId();
+    @Shadow boolean shadow$matches(C inv, net.minecraft.world.World worldIn);
+    @Shadow NonNullList<ItemStack> shadow$getRemainingItems(C inv);
 
     @Override
     @Nonnull
     default ItemStackSnapshot getExemplaryResult() {
-        return ItemStackUtil.snapshotOf(this.getRecipeOutput());
+        return ItemStackUtil.snapshotOf(this.shadow$getRecipeOutput());
     }
 
+    @SuppressWarnings("unchecked")
     @Override
     default boolean isValid(@Nonnull CraftingGridInventory inv, @Nonnull World world) {
-        return this.matches(toNativeInventory(inv), (net.minecraft.world.World) world);
+        return this.shadow$matches((C) toNativeInventory(inv), (net.minecraft.world.World) world);
     }
 
+    @SuppressWarnings("unchecked")
     @Override
     @Nonnull
     default ItemStackSnapshot getResult(@Nonnull CraftingGridInventory inv) {
-        return ItemStackUtil.snapshotOf(this.getCraftingResult(toNativeInventory(inv)));
+        return ItemStackUtil.snapshotOf(this.shadow$getCraftingResult((C) toNativeInventory(inv)));
     }
 
+    @SuppressWarnings("unchecked")
     @Override
     @Nonnull
     default List<ItemStackSnapshot> getRemainingItems(@Nonnull CraftingGridInventory inv) {
-        return this.getRemainingItems(toNativeInventory(inv)).stream()
+        return this.shadow$getRemainingItems((C) toNativeInventory(inv)).stream()
                 .map(ItemStackUtil::snapshotOf)
                 .collect(Collectors.toList());
     }
 
     @Override
-    default String getId() {
-        return CraftingManager.REGISTRY.getKey(((IRecipe) this)).toString();
+    default String getName() {
+        return this.shadow$getId().getPath();
     }
 
     @Override
-    default String getName() {
-        return this.getId();
+    default CatalogKey getKey() {
+        return (CatalogKey) (Object) this.shadow$getId();
     }
 
     @Override
@@ -100,17 +101,10 @@
         String group = "";
         if (this instanceof ShapedRecipe) {
 
-<<<<<<< HEAD
-            group = ((ShapedRecipe) this).group;
+            group = ((ShapedRecipeAccessor) this).accessor$getGroup();
         }
         if (this instanceof ShapelessRecipe) {
-            group = ((ShapelessRecipe) this).group;
-=======
-            group = ((ShapedRecipesAccessor) this).accessor$getGroup();
-        }
-        if (this instanceof ShapelessRecipes) {
-            group = ((ShapelessRecipesAccessor) this).accessor$getGroup();
->>>>>>> e03eff30
+            group = ((ShapelessRecipeAccessor) this).accessor$getGroup();
         }
         if (group.isEmpty()) {
             return Optional.empty();
