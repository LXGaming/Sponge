/*
 * This file is part of Sponge, licensed under the MIT License (MIT).
 *
 * Copyright (c) SpongePowered <https://www.spongepowered.org>
 * Copyright (c) contributors
 *
 * Permission is hereby granted, free of charge, to any person obtaining a copy
 * of this software and associated documentation files (the "Software"), to deal
 * in the Software without restriction, including without limitation the rights
 * to use, copy, modify, merge, publish, distribute, sublicense, and/or sell
 * copies of the Software, and to permit persons to whom the Software is
 * furnished to do so, subject to the following conditions:
 *
 * The above copyright notice and this permission notice shall be included in
 * all copies or substantial portions of the Software.
 *
 * THE SOFTWARE IS PROVIDED "AS IS", WITHOUT WARRANTY OF ANY KIND, EXPRESS OR
 * IMPLIED, INCLUDING BUT NOT LIMITED TO THE WARRANTIES OF MERCHANTABILITY,
 * FITNESS FOR A PARTICULAR PURPOSE AND NONINFRINGEMENT. IN NO EVENT SHALL THE
 * AUTHORS OR COPYRIGHT HOLDERS BE LIABLE FOR ANY CLAIM, DAMAGES OR OTHER
 * LIABILITY, WHETHER IN AN ACTION OF CONTRACT, TORT OR OTHERWISE, ARISING FROM,
 * OUT OF OR IN CONNECTION WITH THE SOFTWARE OR THE USE OR OTHER DEALINGS IN
 * THE SOFTWARE.
 */
package org.spongepowered.common.mixin.api.mcp.world;

import static com.google.common.base.Preconditions.checkNotNull;

import com.google.common.base.MoreObjects;
import net.minecraft.world.WorldType;
import org.checkerframework.checker.nullness.qual.Nullable;
import org.spongepowered.api.CatalogKey;
import org.spongepowered.api.data.persistence.DataContainer;
import org.spongepowered.api.world.gen.GeneratorType;
import org.spongepowered.api.world.gen.TerrainGenerator;
import org.spongepowered.api.world.server.ServerWorld;
import org.spongepowered.asm.mixin.Mixin;
import org.spongepowered.asm.mixin.injection.At;
import org.spongepowered.asm.mixin.injection.Inject;
import org.spongepowered.asm.mixin.injection.callback.CallbackInfo;
import org.spongepowered.common.SpongeImplHooks;
<<<<<<< HEAD
import org.spongepowered.common.bridge.world.ServerWorldBridge;
import org.spongepowered.common.registry.type.world.GeneratorTypeRegistryModule;
=======
import org.spongepowered.common.bridge.world.WorldServerBridge;
import org.spongepowered.common.data.persistence.JsonDataFormat;
import org.spongepowered.common.mixin.core.world.gen.ChunkGeneratorSettings_FactoryAccessor;
import org.spongepowered.common.util.Constants;
>>>>>>> e03eff30

@Mixin(WorldType.class)
public abstract class WorldTypeMixin_API implements GeneratorType {

    @Nullable private CatalogKey api$key;

    @Inject(method = "<init>(ILjava/lang/String;Ljava/lang/String;I)V", at = @At("RETURN"))
    private void onConstructSpongeRegister(int id, String name, String serializedName, int version, CallbackInfo ci) {
        this.api$key = CatalogKey.of(SpongeImplHooks.getModIdFromClass(this.getClass()), name);
        GeneratorTypeRegistryModule.getInstance().registerAdditionalCatalog(this);
    }

    @Override
    public CatalogKey getKey() {
        return this.api$key;
    }

    @Override
    public DataContainer getDefaultGeneratorSettings() {
        // TODO 1.14 - Json settings/legacy settings -> DataContainer
        return null;
    }

    @Override
<<<<<<< HEAD
    public TerrainGenerator createGenerator(ServerWorld world) {
        checkNotNull(world);
        return ((ServerWorldBridge) world).bridge$createTerrainGenerator(this.getDefaultGeneratorSettings());
    }
=======
    public DataContainer getGeneratorSettings() {
        // Minecraft stores the generator settings as a string. For the flat
        // world, they use a custom format, for WorldType.CUSTOMIZED they use
        // a serialized JSON string
        if (((WorldType) (Object) this) == WorldType.FLAT) {
            String defaultSettings = FlatGeneratorInfo.getDefaultFlatGenerator().toString();
            return DataContainer.createNew().set(Constants.Sponge.World.WORLD_CUSTOM_SETTINGS, defaultSettings);
        }
        if (((WorldType) (Object) this) == WorldType.CUSTOMIZED) {
            // They easiest way to go from ChunkProviderSettings to DataContainer is via json and NBT
            try {
                return JsonDataFormat.serialize(ChunkGeneratorSettings_FactoryAccessor.accessor$getJSON_ADAPTER(), new ChunkGeneratorSettings.Factory());
            } catch (JsonParseException | IOException e) {
                throw new AssertionError("Failed to serialize default settings of CUSTOMIZED world type", e);
            }
        }
>>>>>>> e03eff30

    @Override
    public int hashCode() {
        return this.api$key.hashCode();
    }

    @Override
    public boolean equals(Object obj) {
        if (!(obj instanceof WorldType)) {
            return false;
        }

        final WorldType other = (WorldType) obj;
        return this.api$key.equals(((WorldTypeBridge) other).bridge$getKey());
    }

    @Override
    public String toString() {
        return MoreObjects.toStringHelper(this)
            .add("key", this.api$key)
            .add("settings", ((GeneratorType) this).getDefaultGeneratorSettings())
            .toString();
    }
}<|MERGE_RESOLUTION|>--- conflicted
+++ resolved
@@ -39,15 +39,7 @@
 import org.spongepowered.asm.mixin.injection.Inject;
 import org.spongepowered.asm.mixin.injection.callback.CallbackInfo;
 import org.spongepowered.common.SpongeImplHooks;
-<<<<<<< HEAD
 import org.spongepowered.common.bridge.world.ServerWorldBridge;
-import org.spongepowered.common.registry.type.world.GeneratorTypeRegistryModule;
-=======
-import org.spongepowered.common.bridge.world.WorldServerBridge;
-import org.spongepowered.common.data.persistence.JsonDataFormat;
-import org.spongepowered.common.mixin.core.world.gen.ChunkGeneratorSettings_FactoryAccessor;
-import org.spongepowered.common.util.Constants;
->>>>>>> e03eff30
 
 @Mixin(WorldType.class)
 public abstract class WorldTypeMixin_API implements GeneratorType {
@@ -57,7 +49,7 @@
     @Inject(method = "<init>(ILjava/lang/String;Ljava/lang/String;I)V", at = @At("RETURN"))
     private void onConstructSpongeRegister(int id, String name, String serializedName, int version, CallbackInfo ci) {
         this.api$key = CatalogKey.of(SpongeImplHooks.getModIdFromClass(this.getClass()), name);
-        GeneratorTypeRegistryModule.getInstance().registerAdditionalCatalog(this);
+        // TODO - register this with our registry?
     }
 
     @Override
@@ -72,29 +64,10 @@
     }
 
     @Override
-<<<<<<< HEAD
     public TerrainGenerator createGenerator(ServerWorld world) {
         checkNotNull(world);
         return ((ServerWorldBridge) world).bridge$createTerrainGenerator(this.getDefaultGeneratorSettings());
     }
-=======
-    public DataContainer getGeneratorSettings() {
-        // Minecraft stores the generator settings as a string. For the flat
-        // world, they use a custom format, for WorldType.CUSTOMIZED they use
-        // a serialized JSON string
-        if (((WorldType) (Object) this) == WorldType.FLAT) {
-            String defaultSettings = FlatGeneratorInfo.getDefaultFlatGenerator().toString();
-            return DataContainer.createNew().set(Constants.Sponge.World.WORLD_CUSTOM_SETTINGS, defaultSettings);
-        }
-        if (((WorldType) (Object) this) == WorldType.CUSTOMIZED) {
-            // They easiest way to go from ChunkProviderSettings to DataContainer is via json and NBT
-            try {
-                return JsonDataFormat.serialize(ChunkGeneratorSettings_FactoryAccessor.accessor$getJSON_ADAPTER(), new ChunkGeneratorSettings.Factory());
-            } catch (JsonParseException | IOException e) {
-                throw new AssertionError("Failed to serialize default settings of CUSTOMIZED world type", e);
-            }
-        }
->>>>>>> e03eff30
 
     @Override
     public int hashCode() {
@@ -103,12 +76,12 @@
 
     @Override
     public boolean equals(Object obj) {
-        if (!(obj instanceof WorldType)) {
+        if (!(obj instanceof WorldTypeMixin_API)) {
             return false;
         }
 
-        final WorldType other = (WorldType) obj;
-        return this.api$key.equals(((WorldTypeBridge) other).bridge$getKey());
+        final WorldTypeMixin_API other = (WorldTypeMixin_API) obj;
+        return this.api$key.equals(other.api$key);
     }
 
     @Override
