/*
 * This file is part of Sponge, licensed under the MIT License (MIT).
 *
 * Copyright (c) SpongePowered <https://www.spongepowered.org>
 * Copyright (c) contributors
 *
 * Permission is hereby granted, free of charge, to any person obtaining a copy
 * of this software and associated documentation files (the "Software"), to deal
 * in the Software without restriction, including without limitation the rights
 * to use, copy, modify, merge, publish, distribute, sublicense, and/or sell
 * copies of the Software, and to permit persons to whom the Software is
 * furnished to do so, subject to the following conditions:
 *
 * The above copyright notice and this permission notice shall be included in
 * all copies or substantial portions of the Software.
 *
 * THE SOFTWARE IS PROVIDED "AS IS", WITHOUT WARRANTY OF ANY KIND, EXPRESS OR
 * IMPLIED, INCLUDING BUT NOT LIMITED TO THE WARRANTIES OF MERCHANTABILITY,
 * FITNESS FOR A PARTICULAR PURPOSE AND NONINFRINGEMENT. IN NO EVENT SHALL THE
 * AUTHORS OR COPYRIGHT HOLDERS BE LIABLE FOR ANY CLAIM, DAMAGES OR OTHER
 * LIABILITY, WHETHER IN AN ACTION OF CONTRACT, TORT OR OTHERWISE, ARISING FROM,
 * OUT OF OR IN CONNECTION WITH THE SOFTWARE OR THE USE OR OTHER DEALINGS IN
 * THE SOFTWARE.
 */
package org.spongepowered.common.config.category;

import ninja.leaping.configurate.objectmapping.Setting;
import ninja.leaping.configurate.objectmapping.serialize.ConfigSerializable;

@ConfigSerializable
public class OptimizationCategory extends ConfigCategory {

    private static final String PRE_MERGE_COMMENT = "If enabled, block item drops are pre-processed to avoid \n"
                                                    + "having to spawn extra entities that will be merged post spawning.\n"
                                                    + "Usually, Sponge is smart enough to determine when to attempt an item pre-merge\n"
                                                    + "and when not to, however, in certain cases, some mods rely on items not being\n"
                                                    + "pre-merged and actually spawned, in which case, the items will flow right through\n"
                                                    + "without being merged.";

    @Setting(value = "ignore-unloaded-chunks-on-get-light", comment = "This prevents chunks being loaded for getting light values at specific block positions. May have side effects.")
    private boolean ignoreUnloadedChunkLighting = true;

    @Setting(value = "chunk-map-caching", comment = "Caches chunks internally for faster returns when querying at various positions")
    private boolean useCachedChunkMap = true;

<<<<<<< HEAD
    @Setting(value = "drops-pre-merge", comment = PRE_MERGE_COMMENT)
    private boolean preItemDropMerge = true;
=======
    @Setting(value = "cache-tameable-owners", comment = "Caches tameable entities owners to avoid constant lookups against data watchers. If mods cause issue, disable.")
    private boolean cacheTameableOwners = true;

    public boolean useBlockStateLookupPatch() {
        return this.blockStateLookup;
    }
>>>>>>> 0f6464db

    public boolean useIgnoreUloadedChunkLightingPatch() {
        return this.ignoreUnloadedChunkLighting;
    }

    public boolean isUseCachedChunkMap() {
        return this.useCachedChunkMap;
    }

<<<<<<< HEAD
    public boolean doDropsPreMergeItemDrops() {
        return this.preItemDropMerge;
=======
    public boolean useCacheTameableOwners() {
        return this.cacheTameableOwners;
>>>>>>> 0f6464db
    }

}<|MERGE_RESOLUTION|>--- conflicted
+++ resolved
@@ -43,17 +43,11 @@
     @Setting(value = "chunk-map-caching", comment = "Caches chunks internally for faster returns when querying at various positions")
     private boolean useCachedChunkMap = true;
 
-<<<<<<< HEAD
     @Setting(value = "drops-pre-merge", comment = PRE_MERGE_COMMENT)
     private boolean preItemDropMerge = true;
-=======
+
     @Setting(value = "cache-tameable-owners", comment = "Caches tameable entities owners to avoid constant lookups against data watchers. If mods cause issue, disable.")
     private boolean cacheTameableOwners = true;
-
-    public boolean useBlockStateLookupPatch() {
-        return this.blockStateLookup;
-    }
->>>>>>> 0f6464db
 
     public boolean useIgnoreUloadedChunkLightingPatch() {
         return this.ignoreUnloadedChunkLighting;
@@ -63,13 +57,13 @@
         return this.useCachedChunkMap;
     }
 
-<<<<<<< HEAD
     public boolean doDropsPreMergeItemDrops() {
         return this.preItemDropMerge;
-=======
+    }
+
+
     public boolean useCacheTameableOwners() {
         return this.cacheTameableOwners;
->>>>>>> 0f6464db
     }
 
 }