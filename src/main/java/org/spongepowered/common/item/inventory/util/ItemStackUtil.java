/*
 * This file is part of Sponge, licensed under the MIT License (MIT).
 *
 * Copyright (c) SpongePowered <https://www.spongepowered.org>
 * Copyright (c) contributors
 *
 * Permission is hereby granted, free of charge, to any person obtaining a copy
 * of this software and associated documentation files (the "Software"), to deal
 * in the Software without restriction, including without limitation the rights
 * to use, copy, modify, merge, publish, distribute, sublicense, and/or sell
 * copies of the Software, and to permit persons to whom the Software is
 * furnished to do so, subject to the following conditions:
 *
 * The above copyright notice and this permission notice shall be included in
 * all copies or substantial portions of the Software.
 *
 * THE SOFTWARE IS PROVIDED "AS IS", WITHOUT WARRANTY OF ANY KIND, EXPRESS OR
 * IMPLIED, INCLUDING BUT NOT LIMITED TO THE WARRANTIES OF MERCHANTABILITY,
 * FITNESS FOR A PARTICULAR PURPOSE AND NONINFRINGEMENT. IN NO EVENT SHALL THE
 * AUTHORS OR COPYRIGHT HOLDERS BE LIABLE FOR ANY CLAIM, DAMAGES OR OTHER
 * LIABILITY, WHETHER IN AN ACTION OF CONTRACT, TORT OR OTHERWISE, ARISING FROM,
 * OUT OF OR IN CONNECTION WITH THE SOFTWARE OR THE USE OR OTHER DEALINGS IN
 * THE SOFTWARE.
 */
package org.spongepowered.common.item.inventory.util;

import net.minecraft.nbt.NBTTagCompound;
import org.spongepowered.api.item.inventory.ItemStack;
import org.spongepowered.api.item.inventory.ItemStackSnapshot;

import java.util.Optional;

import javax.annotation.Nullable;

public abstract class ItemStackUtil {
    
    private ItemStackUtil() {
    }

    public static NBTTagCompound getTagCompound(net.minecraft.item.ItemStack itemStack) {
        NBTTagCompound compound = itemStack.getTagCompound();
        if (compound == null) {
            compound = new NBTTagCompound();
            itemStack.setTagCompound(compound);
        }
        return compound;
    }

    @Nullable
    public static net.minecraft.item.ItemStack toNative(@Nullable ItemStack stack) {
        if (stack instanceof net.minecraft.item.ItemStack || stack == null) {
            return (net.minecraft.item.ItemStack) stack;
        }
        throw new NativeStackException("The supplied item stack was not native to the current platform");
    }

    @Nullable
    public static ItemStack fromNative(@Nullable net.minecraft.item.ItemStack stack) {
        if (stack instanceof ItemStack || stack == null) {
            return (ItemStack) stack;
        }
        throw new NativeStackException("The supplied native item stack was not compatible with the target environment");
    }

    @Nullable
    public static net.minecraft.item.ItemStack cloneDefensiveNative(@Nullable net.minecraft.item.ItemStack stack) {
        return net.minecraft.item.ItemStack.copyItemStack(stack);
    }

    @Nullable
    public static net.minecraft.item.ItemStack cloneDefensiveNative(@Nullable net.minecraft.item.ItemStack stack, int newSize) {
        net.minecraft.item.ItemStack clone = net.minecraft.item.ItemStack.copyItemStack(stack);
        if (clone != null) {
            clone.stackSize = newSize;
        }
        return clone;
    }

    @Nullable
    public static ItemStack cloneDefensive(@Nullable net.minecraft.item.ItemStack stack) {
        return (ItemStack) ItemStackUtil.cloneDefensiveNative(stack);
    }

    @Nullable
    public static ItemStack cloneDefensive(@Nullable ItemStack stack) {
        return ItemStackUtil.cloneDefensive(ItemStackUtil.toNative(stack));
    }

    @Nullable
    public static ItemStack cloneDefensive(net.minecraft.item.ItemStack stack, int newSize) {
        return (ItemStack) ItemStackUtil.cloneDefensiveNative(stack, newSize);
    }

    @Nullable
    public static ItemStack cloneDefensive(@Nullable ItemStack stack, int newSize) {
        return ItemStackUtil.cloneDefensive(ItemStackUtil.toNative(stack), newSize);
    }
    
    public static Optional<ItemStack> cloneDefensiveOptional(@Nullable net.minecraft.item.ItemStack stack) {
        return Optional.<ItemStack>ofNullable(ItemStackUtil.cloneDefensive(stack));
    }

    public static Optional<ItemStack> cloneDefensiveOptional(@Nullable net.minecraft.item.ItemStack stack, int withdraw) {
        return Optional.<ItemStack>ofNullable(ItemStackUtil.cloneDefensive(stack));
    }

    public static boolean compare(net.minecraft.item.ItemStack stack1, net.minecraft.item.ItemStack stack2) {
        return stack1.isItemEqual(stack2) && net.minecraft.item.ItemStack.areItemStackTagsEqual(stack1, stack2);
    }
    
    public static boolean compare(net.minecraft.item.ItemStack stack1, ItemStack stack2) {
        return ItemStackUtil.compare(stack1, ItemStackUtil.toNative(stack2));
    }

    public static boolean compare(ItemStack stack1, ItemStack stack2) {
        return ItemStackUtil.compare(ItemStackUtil.toNative(stack1), ItemStackUtil.toNative(stack2));
    }

<<<<<<< HEAD
    public static ItemStackSnapshot snapshotOf(@Nullable net.minecraft.item.ItemStack itemStack) {
        return itemStack == null ? ItemStackSnapshot.NONE : fromNative(itemStack).createSnapshot();
    }

    public static ItemStackSnapshot snapshotOf(@Nullable ItemStack itemStack) {
        return itemStack == null ? ItemStackSnapshot.NONE : itemStack.createSnapshot();
    }

    @Nullable
    public static net.minecraft.item.ItemStack fromSnapshotToNative(@Nullable ItemStackSnapshot snapshot) {
        return snapshot == null ? null : snapshot == ItemStackSnapshot.NONE ? null : toNative(snapshot.createStack());
    }

    @Nullable
    public static ItemStack fromSnapshot(@Nullable ItemStackSnapshot snapshot) {
        return snapshot == null ? null : snapshot == ItemStackSnapshot.NONE ? null : snapshot.createStack();
=======
    public static boolean compare(ItemStack stack1, net.minecraft.item.ItemStack stack2) {
        return ItemStackUtil.compare(ItemStackUtil.toNative(stack1), stack2);
    }

    public static ItemStackSnapshot createSnapshot(net.minecraft.item.ItemStack item) {
        return ItemStackUtil.fromNative(item).createSnapshot();
>>>>>>> 1b7aa37a
    }
}<|MERGE_RESOLUTION|>--- conflicted
+++ resolved
@@ -116,7 +116,14 @@
         return ItemStackUtil.compare(ItemStackUtil.toNative(stack1), ItemStackUtil.toNative(stack2));
     }
 
-<<<<<<< HEAD
+    public static boolean compare(ItemStack stack1, net.minecraft.item.ItemStack stack2) {
+        return ItemStackUtil.compare(ItemStackUtil.toNative(stack1), stack2);
+    }
+
+    public static ItemStackSnapshot createSnapshot(net.minecraft.item.ItemStack item) {
+        return ItemStackUtil.fromNative(item).createSnapshot();
+    }
+
     public static ItemStackSnapshot snapshotOf(@Nullable net.minecraft.item.ItemStack itemStack) {
         return itemStack == null ? ItemStackSnapshot.NONE : fromNative(itemStack).createSnapshot();
     }
@@ -133,13 +140,5 @@
     @Nullable
     public static ItemStack fromSnapshot(@Nullable ItemStackSnapshot snapshot) {
         return snapshot == null ? null : snapshot == ItemStackSnapshot.NONE ? null : snapshot.createStack();
-=======
-    public static boolean compare(ItemStack stack1, net.minecraft.item.ItemStack stack2) {
-        return ItemStackUtil.compare(ItemStackUtil.toNative(stack1), stack2);
-    }
-
-    public static ItemStackSnapshot createSnapshot(net.minecraft.item.ItemStack item) {
-        return ItemStackUtil.fromNative(item).createSnapshot();
->>>>>>> 1b7aa37a
     }
 }