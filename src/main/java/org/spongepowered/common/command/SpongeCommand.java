--- conflicted
+++ resolved
@@ -36,21 +36,17 @@
 
 import co.aikar.timings.SpongeTimingsFactory;
 import co.aikar.timings.Timings;
-<<<<<<< HEAD
 import net.minecraft.block.state.IBlockState;
 import net.minecraft.entity.Entity;
 import net.minecraft.entity.player.EntityPlayerMP;
 import net.minecraft.util.math.RayTraceResult;
+import net.minecraft.server.MinecraftServer;
+import net.minecraft.world.WorldProvider;
 import net.minecraft.world.WorldServer;
 import net.minecraft.world.chunk.Chunk;
 import org.spongepowered.api.Sponge;
 import org.spongepowered.api.block.BlockState;
-=======
-import net.minecraft.server.MinecraftServer;
-import net.minecraft.world.WorldProvider;
-import net.minecraft.world.WorldServer;
 import org.spongepowered.api.Sponge;
->>>>>>> d766edd2
 import org.spongepowered.api.command.CommandCallable;
 import org.spongepowered.api.command.CommandException;
 import org.spongepowered.api.command.CommandResult;
@@ -59,14 +55,11 @@
 import org.spongepowered.api.command.args.CommandContext;
 import org.spongepowered.api.command.spec.CommandExecutor;
 import org.spongepowered.api.command.spec.CommandSpec;
-<<<<<<< HEAD
 import org.spongepowered.api.entity.living.player.Player;
 import org.spongepowered.api.entity.living.player.User;
-=======
 import org.spongepowered.api.event.SpongeEventFactory;
 import org.spongepowered.api.event.cause.Cause;
 import org.spongepowered.api.event.cause.NamedCause;
->>>>>>> d766edd2
 import org.spongepowered.api.plugin.PluginContainer;
 import org.spongepowered.api.text.Text;
 import org.spongepowered.api.text.action.TextActions;
@@ -80,17 +73,15 @@
 import org.spongepowered.common.SpongeImpl;
 import org.spongepowered.common.block.BlockUtil;
 import org.spongepowered.common.config.SpongeConfig;
-<<<<<<< HEAD
 import org.spongepowered.common.data.util.NbtDataUtil;
 import org.spongepowered.common.entity.EntityUtil;
 import org.spongepowered.common.interfaces.IMixinChunk;
+import org.spongepowered.common.interfaces.IMixinMinecraftServer;
 import org.spongepowered.common.interfaces.entity.IMixinEntity;
 import org.spongepowered.common.interfaces.world.IMixinDimensionType;
-=======
-import org.spongepowered.common.interfaces.IMixinMinecraftServer;
->>>>>>> d766edd2
 import org.spongepowered.common.interfaces.world.IMixinWorld;
 import org.spongepowered.common.interfaces.world.IMixinWorldServer;
+import org.spongepowered.common.mixin.core.world.MixinWorld;
 import org.spongepowered.common.util.SpongeHooks;
 
 import java.io.File;
@@ -608,7 +599,7 @@
                     } else {
                         Sponge.getServer().getWorlds().forEach(world -> printWorldTickTime(src, world));
                     }
-                    final double serverMeanTickTime = mean(MinecraftServer.getServer().tickTimeArray) * 1.0e-6d;
+                    final double serverMeanTickTime = mean(SpongeImpl.getServer().tickTimeArray) * 1.0e-6d;
                     src.sendMessage(Text.of("Overall TPS: ", TextColors.LIGHT_PURPLE,
                             THREE_DECIMAL_DIGITS_FORMATTER.format(Math.min(1000.0 / (serverMeanTickTime), 20)),
                             TextColors.RESET, ", Mean: ", TextColors.RED, THREE_DECIMAL_DIGITS_FORMATTER.
@@ -619,12 +610,12 @@
     }
 
     private static void printWorldTickTime(CommandSource src, World world) {
-        final long[] worldTickTimes = ((IMixinMinecraftServer) MinecraftServer.getServer()).
-                getWorldTickTimes().get(((WorldServer) world).provider.getDimensionId());
+        final long[] worldTickTimes = ((IMixinMinecraftServer) SpongeImpl.getServer()).
+                getWorldTickTimes().get(((IMixinWorldServer) world).getDimensionId());
         final double worldMeanTickTime = mean(worldTickTimes) * 1.0e-6d;
         final double worldTps = Math.min(1000.0 / worldMeanTickTime, 20);
         src.sendMessage(Text.of("World [", TextColors.DARK_GREEN, world.getName(), TextColors.RESET, "] (DIM",
-                ((WorldServer) world).provider.getDimensionId(), ") TPS: ", TextColors.LIGHT_PURPLE,
+                ((IMixinWorldServer) world).getDimensionId(), ") TPS: ", TextColors.LIGHT_PURPLE,
                 THREE_DECIMAL_DIGITS_FORMATTER.format(worldTps), TextColors.RESET,  ", Mean: ", TextColors.RED,
                 THREE_DECIMAL_DIGITS_FORMATTER.format(worldMeanTickTime), "ms"));
     }
