--- conflicted
+++ resolved
@@ -329,25 +329,10 @@
             ((SpongeGenerationPopulator) this.baseGenerator).getHandle(this.world).populate(chunkProvider, chunkX, chunkZ);
         }
 
-<<<<<<< HEAD
-        PopulateChunkEvent.Post event = SpongeEventFactory.createPopulateChunkEventPost(populateCause, Collections.emptyMap(), chunk);
+        PopulateChunkEvent.Post event = SpongeEventFactory.createPopulateChunkEventPost(populateCause, populators, chunk);
         SpongeImpl.postEvent(event);
 
-        causeTracker.switchToPhase(TrackingPhases.BLOCK, BlockPhase.State.RESTORING_BLOCKS, PhaseContext.start()
-            .add(sourceCause)
-            .add(chunkProviderCause)
-            .complete());
-        for (List<Transaction<BlockSnapshot>> transactions : event.getPopulatedTransactions().values()) {
-            causeTracker.markAndNotifyBlockPost(transactions, CaptureType.POPULATE, populateCause);
-        }
         causeTracker.completePhase();
-=======
-        PopulateChunkEvent.Post event =
-                SpongeEventFactory.createPopulateChunkEventPost(populateCause, ImmutableList.copyOf(populators), chunk);
-        SpongeImpl.postEvent(event);
-
-        causeTracker.getCapturedPopulators().clear();
->>>>>>> 1b7aa37a
 
         BlockFalling.fallInstantly = false;
     }
