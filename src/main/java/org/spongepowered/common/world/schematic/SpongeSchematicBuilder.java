--- conflicted
+++ resolved
@@ -300,16 +300,11 @@
             if (this.volume != null) {
                 this.entities = this.volume.getEntityArchetypes();
             } else if (this.view != null && this.backingVolume != null) {
-<<<<<<< HEAD
-                this.entities = this.view.getIntersectingEntities(this.backingVolume.getBlockMin().toDouble(), this.backingVolume.getBlockMax().toDouble()).stream()
-                    .map(ReadableEntityVolume.EntityHit::getEntity)
-=======
                 this.entities = this.view.getIntersectingEntities(
                         this.backingVolume.getBlockMin().toDouble(),
                         this.backingVolume.getBlockMax().add(1, 1,1).toDouble())
                     .stream()
-                    .map(EntityUniverse.EntityHit::getEntity)
->>>>>>> 9fd6f906
+                    .map(ReadableEntityVolume.EntityHit::getEntity)
                     .filter(Objects::nonNull)
                     .filter(entity -> !(entity instanceof Player) || !SpongeImplHooks.isFakePlayer((net.minecraft.entity.Entity) entity))
                     .map(Entity::createArchetype)
