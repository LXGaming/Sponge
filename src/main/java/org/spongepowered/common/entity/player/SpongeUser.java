/*
 * This file is part of Sponge, licensed under the MIT License (MIT).
 *
 * Copyright (c) SpongePowered <https://www.spongepowered.org>
 * Copyright (c) contributors
 *
 * Permission is hereby granted, free of charge, to any person obtaining a copy
 * of this software and associated documentation files (the "Software"), to deal
 * in the Software without restriction, including without limitation the rights
 * to use, copy, modify, merge, publish, distribute, sublicense, and/or sell
 * copies of the Software, and to permit persons to whom the Software is
 * furnished to do so, subject to the following conditions:
 *
 * The above copyright notice and this permission notice shall be included in
 * all copies or substantial portions of the Software.
 *
 * THE SOFTWARE IS PROVIDED "AS IS", WITHOUT WARRANTY OF ANY KIND, EXPRESS OR
 * IMPLIED, INCLUDING BUT NOT LIMITED TO THE WARRANTIES OF MERCHANTABILITY,
 * FITNESS FOR A PARTICULAR PURPOSE AND NONINFRINGEMENT. IN NO EVENT SHALL THE
 * AUTHORS OR COPYRIGHT HOLDERS BE LIABLE FOR ANY CLAIM, DAMAGES OR OTHER
 * LIABILITY, WHETHER IN AN ACTION OF CONTRACT, TORT OR OTHERWISE, ARISING FROM,
 * OUT OF OR IN CONNECTION WITH THE SOFTWARE OR THE USE OR OTHER DEALINGS IN
 * THE SOFTWARE.
 */
package org.spongepowered.common.entity.player;

import com.flowpowered.math.vector.Vector3d;
import com.google.common.collect.ImmutableMap;
import com.google.common.collect.Maps;
import com.google.common.collect.Sets;
import com.mojang.authlib.GameProfile;
import net.minecraft.nbt.CompressedStreamTools;
import net.minecraft.nbt.NBTTagCompound;
import net.minecraft.nbt.NBTTagList;
import net.minecraft.world.storage.SaveHandler;
import org.spongepowered.api.data.DataContainer;
import org.spongepowered.api.data.DataSerializable;
import org.spongepowered.api.data.MemoryDataContainer;
import org.spongepowered.api.data.Queries;
import org.spongepowered.api.entity.ArmorEquipable;
import org.spongepowered.api.entity.Tamer;
import org.spongepowered.api.entity.living.player.Player;
import org.spongepowered.api.entity.living.player.User;
import org.spongepowered.api.item.inventory.Carrier;
import org.spongepowered.api.item.inventory.ItemStack;
import org.spongepowered.api.item.inventory.equipment.EquipmentType;
import org.spongepowered.api.item.inventory.type.CarriedInventory;
import org.spongepowered.api.util.RespawnLocation;
import org.spongepowered.common.SpongeImpl;
import org.spongepowered.common.data.util.DataQueries;
import org.spongepowered.common.data.util.NbtDataUtil;
import org.spongepowered.common.world.DimensionManager;

import java.io.File;
import java.io.FileInputStream;
import java.io.FileOutputStream;
import java.io.IOException;
import java.util.Map;
import java.util.Map.Entry;
import java.util.Optional;
import java.util.Set;
import java.util.UUID;

/**
 * Implements things that are not implemented by mixins into this class. <p>This
 * class is concrete in order to create instances of User.</p>
 *
 * <p>List of mixins mixing into this class: <ul>
 * <li>MixinSpongeUser</li><li>MixinDataHolder</li><li>MixinSubject</li> </ul>
 *
 * TODO Future note about data: The following data manipulators are always
 * applicable to User: BanData, WhitelistData, JoinData
 */
public class SpongeUser implements ArmorEquipable, Tamer, DataSerializable, Carrier, ISpongeUser {

    public static final Set<SpongeUser> dirtyUsers = Sets.newHashSet();

    private final User self = (User) this; // convenient access
    private final GameProfile profile;

    private final Map<UUID, RespawnLocation> spawnLocations = Maps.newHashMap();

    public SpongeUser(GameProfile profile) {
        this.profile = profile;
    }

    private void reset() {
        this.spawnLocations.clear();
    }

    public void readFromNbt(NBTTagCompound compound) {
        this.reset();

        // See EntityPlayer#readEntityFromNBT
<<<<<<< HEAD
        final NBTTagCompound spongeCompound = compound.getCompoundTag(NbtDataUtil.FORGE_DATA).getCompoundTag(NbtDataUtil.SPONGE_DATA);
        if (!spongeCompound.hasNoTags()) {
            final NBTTagList spawnList = spongeCompound.getTagList(NbtDataUtil.USER_SPAWN_LIST, NbtDataUtil.TAG_COMPOUND);

            for (int i = 0; i < spawnList.tagCount(); i++) {
                final NBTTagCompound spawnCompound = spawnList.getCompoundTagAt(i);

                final UUID uuid = spawnCompound.getUniqueId(NbtDataUtil.UUID);

                if (uuid.getLeastSignificantBits() != 0 && uuid.getMostSignificantBits() != 0) {
                    final double xPos = spawnCompound.getDouble(NbtDataUtil.USER_SPAWN_X);
                    final double yPos = spawnCompound.getDouble(NbtDataUtil.USER_SPAWN_Y);
                    final double zPos = spawnCompound.getDouble(NbtDataUtil.USER_SPAWN_Z);
                    final boolean forced = spawnCompound.getBoolean(NbtDataUtil.USER_SPAWN_FORCED);
                    this.spawnLocations.put(uuid, new RespawnLocation.Builder()
                            .forceSpawn(forced)
                            .position(new Vector3d(xPos, yPos, zPos))
                            .world(uuid)
                            .build());
                }
=======
        if (compound.hasKey(NbtDataUtil.USER_SPAWN_X, NbtDataUtil.TAG_ANY_NUMERIC)
                && compound.hasKey(NbtDataUtil.USER_SPAWN_Y, NbtDataUtil.TAG_ANY_NUMERIC)
                && compound.hasKey(NbtDataUtil.USER_SPAWN_Z, NbtDataUtil.TAG_ANY_NUMERIC)) {
            Vector3d pos = new Vector3d(compound.getInteger(NbtDataUtil.USER_SPAWN_X),
                    compound.getInteger(NbtDataUtil.USER_SPAWN_Y),
                    compound.getInteger(NbtDataUtil.USER_SPAWN_Z));
            final UUID key = WorldPropertyRegistryModule.dimIdToUuid(0);
            this.spawnLocations.put(key, RespawnLocation.builder()
                    .world(key)
                    .position(pos)
                    .forceSpawn(compound.getBoolean(NbtDataUtil.USER_SPAWN_FORCED))
                    .build());
        }
        NBTTagList spawnlist = compound.getTagList(NbtDataUtil.USER_SPAWN_LIST, NbtDataUtil.TAG_COMPOUND);
        for (int i = 0; i < spawnlist.tagCount(); i++) {
            NBTTagCompound spawndata = (NBTTagCompound) spawnlist.getCompoundTagAt(i);
            UUID uuid = WorldPropertyRegistryModule.dimIdToUuid(spawndata.getInteger(NbtDataUtil.USER_SPAWN_DIM));
            if (uuid != null) {
                this.spawnLocations.put(uuid, RespawnLocation.builder()
                        .world(uuid)
                        .position(new Vector3d(spawndata.getInteger(NbtDataUtil.USER_SPAWN_X),
                                spawndata.getInteger(NbtDataUtil.USER_SPAWN_Y),
                                spawndata.getInteger(NbtDataUtil.USER_SPAWN_Z)))
                        .forceSpawn(spawndata.getBoolean(NbtDataUtil.USER_SPAWN_FORCED))
                        .build());
>>>>>>> 6eaca57e
            }
        }


        // TODO Read: inventory, any other data that should be
        // available through data manipulators.
    }

    public void writeToNbt(NBTTagCompound compound) {

        final NBTTagCompound forgeCompound = compound.getCompoundTag(NbtDataUtil.FORGE_DATA);
        final NBTTagCompound spongeCompound = forgeCompound.getCompoundTag(NbtDataUtil.SPONGE_DATA);
        spongeCompound.removeTag(NbtDataUtil.USER_SPAWN_LIST);

        final NBTTagList spawnList = new NBTTagList();
        for (Entry<UUID, RespawnLocation> entry : this.spawnLocations.entrySet()) {
<<<<<<< HEAD
            final RespawnLocation respawn = entry.getValue();

            final NBTTagCompound spawnCompound = new NBTTagCompound();
            spawnCompound.setUniqueId(NbtDataUtil.UUID, entry.getKey());
            spawnCompound.setDouble(NbtDataUtil.USER_SPAWN_X, respawn.getPosition().getX());
            spawnCompound.setDouble(NbtDataUtil.USER_SPAWN_Y, respawn.getPosition().getY());
            spawnCompound.setDouble(NbtDataUtil.USER_SPAWN_Z, respawn.getPosition().getZ());
            spawnCompound.setBoolean(NbtDataUtil.USER_SPAWN_FORCED, false); // No way to know
            spawnList.appendTag(spawnCompound);

=======
            int dim = WorldPropertyRegistryModule.uuidToDimId(entry.getKey());
            if (dim == Integer.MIN_VALUE) {
                continue;
            }
            Vector3d position = entry.getValue().getPosition();
            boolean forced = entry.getValue().isForced();
            if (dim == 0) { // Overworld
                compound.setDouble(NbtDataUtil.USER_SPAWN_X, position.getX());
                compound.setDouble(NbtDataUtil.USER_SPAWN_Y, position.getY());
                compound.setDouble(NbtDataUtil.USER_SPAWN_Z, position.getZ());
                compound.setBoolean(NbtDataUtil.USER_SPAWN_FORCED, forced);
            } else {
                NBTTagCompound spawndata = new NBTTagCompound();
                spawndata.setInteger(NbtDataUtil.USER_SPAWN_DIM, dim);
                spawndata.setDouble(NbtDataUtil.USER_SPAWN_X, position.getX());
                spawndata.setDouble(NbtDataUtil.USER_SPAWN_Y, position.getY());
                spawndata.setDouble(NbtDataUtil.USER_SPAWN_Z, position.getZ());
                spawndata.setBoolean(NbtDataUtil.USER_SPAWN_FORCED, forced);
                spawnlist.appendTag(spawndata);
            }
>>>>>>> 6eaca57e
        }

        if (!spawnList.hasNoTags()) {
            spongeCompound.setTag(NbtDataUtil.USER_SPAWN_LIST, spawnList);
            forgeCompound.setTag(NbtDataUtil.SPONGE_DATA, spongeCompound);
            compound.setTag(NbtDataUtil.FORGE_DATA, forgeCompound);
        }
    }

    @Override
    public UUID getUniqueId() {
        return this.profile.getId();
    }

    @Override
    public String getName() {
        return this.profile.getName();
    }

    @Override
    public int getContentVersion() {
        return 1;
    }

    @Override
    public DataContainer toContainer() {
        // TODO More data
        return new MemoryDataContainer()
                .set(Queries.CONTENT_VERSION, getContentVersion())
                .set(DataQueries.USER_UUID, this.profile.getId())
                .set(DataQueries.USER_NAME, this.profile.getName())
                .set(DataQueries.USER_SPAWNS, this.spawnLocations);
    }

    @Override
    public boolean canEquip(EquipmentType type) {
        throw new UnsupportedOperationException(); // TODO Inventory API
    }

    @Override
    public boolean canEquip(EquipmentType type, ItemStack equipment) {
        throw new UnsupportedOperationException(); // TODO Inventory API
    }

    @Override
    public Optional<ItemStack> getEquipped(EquipmentType type) {
        throw new UnsupportedOperationException(); // TODO Inventory API
    }

    @Override
    public boolean equip(EquipmentType type, ItemStack equipment) {
        throw new UnsupportedOperationException(); // TODO Inventory API
    }

    @Override
    public CarriedInventory<? extends Carrier> getInventory() {
        throw new UnsupportedOperationException(); // TODO Inventory API
    }

    @Override
    public Optional<ItemStack> getHelmet() {
        throw new UnsupportedOperationException(); // TODO Inventory API
    }

    @Override
    public void setHelmet(ItemStack helmet) {
        throw new UnsupportedOperationException(); // TODO Inventory API
    }

    @Override
    public Optional<ItemStack> getChestplate() {
        throw new UnsupportedOperationException(); // TODO Inventory API
    }

    @Override
    public void setChestplate(ItemStack chestplate) {
        throw new UnsupportedOperationException(); // TODO Inventory API
    }

    @Override
    public Optional<ItemStack> getLeggings() {
        throw new UnsupportedOperationException(); // TODO Inventory API
    }

    @Override
    public void setLeggings(ItemStack leggings) {
        throw new UnsupportedOperationException(); // TODO Inventory API
    }

    @Override
    public Optional<ItemStack> getBoots() {
        throw new UnsupportedOperationException(); // TODO Inventory API
    }

    @Override
    public void setBoots(ItemStack boots) {
        throw new UnsupportedOperationException(); // TODO Inventory API
    }

    @Override
    public Optional<ItemStack> getItemInHand() {
        throw new UnsupportedOperationException(); // TODO Inventory API
    }

    @Override
    public void setItemInHand(ItemStack itemInHand) {
        throw new UnsupportedOperationException(); // TODO Inventory API
    }

    @Override
    public Map<UUID, RespawnLocation> getBedlocations() {
        Optional<Player> player = this.self.getPlayer();
        if (player.isPresent()) {
            return ((ISpongeUser) player.get()).getBedlocations();
        }
        return this.spawnLocations;
    }

    @Override
    public boolean setBedLocations(Map<UUID, RespawnLocation> value) {
        Optional<Player> player = this.self.getPlayer();
        if (player.isPresent()) {
            return ((ISpongeUser) player.get()).setBedLocations(value);
        }
        this.spawnLocations.clear();
        this.spawnLocations.putAll(value);
        this.markDirty();
        return true;
    }

    private void markDirty() {
        dirtyUsers.add(this);
    }

    public void save() {
        SaveHandler saveHandler = (SaveHandler) DimensionManager.getWorldByDimensionId(0).get().getSaveHandler();
        File dataFile = new File(saveHandler.playersDirectory, getUniqueId() + ".dat");
        NBTTagCompound tag;
        if (dataFile.isFile()) {
            try {
                tag = CompressedStreamTools.readCompressed(new FileInputStream(dataFile));
            } catch (IOException ignored) {
                // Nevermind
                tag = new NBTTagCompound();
            }
        } else {
            tag = new NBTTagCompound();
        }
        writeToNbt(tag);
        try {
            CompressedStreamTools.writeCompressed(tag, new FileOutputStream(dataFile));
            dirtyUsers.remove(this);
        } catch (IOException e) {
            SpongeImpl.getLogger().warn("Failed to save user file [{}]!", dataFile, e);
        }
    }

    @Override
    public ImmutableMap<UUID, RespawnLocation> removeAllBeds() {
        Optional<Player> player = this.self.getPlayer();
        if (player.isPresent()) {
            return ((ISpongeUser) player.get()).removeAllBeds();
        }
        ImmutableMap<UUID, RespawnLocation> locations = ImmutableMap.copyOf(this.spawnLocations);
        this.spawnLocations.clear();
        this.markDirty();
        return locations;
    }

}<|MERGE_RESOLUTION|>--- conflicted
+++ resolved
@@ -92,7 +92,6 @@
         this.reset();
 
         // See EntityPlayer#readEntityFromNBT
-<<<<<<< HEAD
         final NBTTagCompound spongeCompound = compound.getCompoundTag(NbtDataUtil.FORGE_DATA).getCompoundTag(NbtDataUtil.SPONGE_DATA);
         if (!spongeCompound.hasNoTags()) {
             final NBTTagList spawnList = spongeCompound.getTagList(NbtDataUtil.USER_SPAWN_LIST, NbtDataUtil.TAG_COMPOUND);
@@ -113,33 +112,6 @@
                             .world(uuid)
                             .build());
                 }
-=======
-        if (compound.hasKey(NbtDataUtil.USER_SPAWN_X, NbtDataUtil.TAG_ANY_NUMERIC)
-                && compound.hasKey(NbtDataUtil.USER_SPAWN_Y, NbtDataUtil.TAG_ANY_NUMERIC)
-                && compound.hasKey(NbtDataUtil.USER_SPAWN_Z, NbtDataUtil.TAG_ANY_NUMERIC)) {
-            Vector3d pos = new Vector3d(compound.getInteger(NbtDataUtil.USER_SPAWN_X),
-                    compound.getInteger(NbtDataUtil.USER_SPAWN_Y),
-                    compound.getInteger(NbtDataUtil.USER_SPAWN_Z));
-            final UUID key = WorldPropertyRegistryModule.dimIdToUuid(0);
-            this.spawnLocations.put(key, RespawnLocation.builder()
-                    .world(key)
-                    .position(pos)
-                    .forceSpawn(compound.getBoolean(NbtDataUtil.USER_SPAWN_FORCED))
-                    .build());
-        }
-        NBTTagList spawnlist = compound.getTagList(NbtDataUtil.USER_SPAWN_LIST, NbtDataUtil.TAG_COMPOUND);
-        for (int i = 0; i < spawnlist.tagCount(); i++) {
-            NBTTagCompound spawndata = (NBTTagCompound) spawnlist.getCompoundTagAt(i);
-            UUID uuid = WorldPropertyRegistryModule.dimIdToUuid(spawndata.getInteger(NbtDataUtil.USER_SPAWN_DIM));
-            if (uuid != null) {
-                this.spawnLocations.put(uuid, RespawnLocation.builder()
-                        .world(uuid)
-                        .position(new Vector3d(spawndata.getInteger(NbtDataUtil.USER_SPAWN_X),
-                                spawndata.getInteger(NbtDataUtil.USER_SPAWN_Y),
-                                spawndata.getInteger(NbtDataUtil.USER_SPAWN_Z)))
-                        .forceSpawn(spawndata.getBoolean(NbtDataUtil.USER_SPAWN_FORCED))
-                        .build());
->>>>>>> 6eaca57e
             }
         }
 
@@ -156,7 +128,6 @@
 
         final NBTTagList spawnList = new NBTTagList();
         for (Entry<UUID, RespawnLocation> entry : this.spawnLocations.entrySet()) {
-<<<<<<< HEAD
             final RespawnLocation respawn = entry.getValue();
 
             final NBTTagCompound spawnCompound = new NBTTagCompound();
@@ -166,29 +137,6 @@
             spawnCompound.setDouble(NbtDataUtil.USER_SPAWN_Z, respawn.getPosition().getZ());
             spawnCompound.setBoolean(NbtDataUtil.USER_SPAWN_FORCED, false); // No way to know
             spawnList.appendTag(spawnCompound);
-
-=======
-            int dim = WorldPropertyRegistryModule.uuidToDimId(entry.getKey());
-            if (dim == Integer.MIN_VALUE) {
-                continue;
-            }
-            Vector3d position = entry.getValue().getPosition();
-            boolean forced = entry.getValue().isForced();
-            if (dim == 0) { // Overworld
-                compound.setDouble(NbtDataUtil.USER_SPAWN_X, position.getX());
-                compound.setDouble(NbtDataUtil.USER_SPAWN_Y, position.getY());
-                compound.setDouble(NbtDataUtil.USER_SPAWN_Z, position.getZ());
-                compound.setBoolean(NbtDataUtil.USER_SPAWN_FORCED, forced);
-            } else {
-                NBTTagCompound spawndata = new NBTTagCompound();
-                spawndata.setInteger(NbtDataUtil.USER_SPAWN_DIM, dim);
-                spawndata.setDouble(NbtDataUtil.USER_SPAWN_X, position.getX());
-                spawndata.setDouble(NbtDataUtil.USER_SPAWN_Y, position.getY());
-                spawndata.setDouble(NbtDataUtil.USER_SPAWN_Z, position.getZ());
-                spawndata.setBoolean(NbtDataUtil.USER_SPAWN_FORCED, forced);
-                spawnlist.appendTag(spawndata);
-            }
->>>>>>> 6eaca57e
         }
 
         if (!spawnList.hasNoTags()) {
