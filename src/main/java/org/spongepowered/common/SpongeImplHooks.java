/*
 * This file is part of Sponge, licensed under the MIT License (MIT).
 *
 * Copyright (c) SpongePowered <https://www.spongepowered.org>
 * Copyright (c) contributors
 *
 * Permission is hereby granted, free of charge, to any person obtaining a copy
 * of this software and associated documentation files (the "Software"), to deal
 * in the Software without restriction, including without limitation the rights
 * to use, copy, modify, merge, publish, distribute, sublicense, and/or sell
 * copies of the Software, and to permit persons to whom the Software is
 * furnished to do so, subject to the following conditions:
 *
 * The above copyright notice and this permission notice shall be included in
 * all copies or substantial portions of the Software.
 *
 * THE SOFTWARE IS PROVIDED "AS IS", WITHOUT WARRANTY OF ANY KIND, EXPRESS OR
 * IMPLIED, INCLUDING BUT NOT LIMITED TO THE WARRANTIES OF MERCHANTABILITY,
 * FITNESS FOR A PARTICULAR PURPOSE AND NONINFRINGEMENT. IN NO EVENT SHALL THE
 * AUTHORS OR COPYRIGHT HOLDERS BE LIABLE FOR ANY CLAIM, DAMAGES OR OTHER
 * LIABILITY, WHETHER IN AN ACTION OF CONTRACT, TORT OR OTHERWISE, ARISING FROM,
 * OUT OF OR IN CONNECTION WITH THE SOFTWARE OR THE USE OR OTHER DEALINGS IN
 * THE SOFTWARE.
 */
package org.spongepowered.common;


import net.minecraft.block.Block;
import net.minecraft.block.ITileEntityProvider;
import net.minecraft.block.state.IBlockState;
import net.minecraft.entity.Entity;
import net.minecraft.entity.EntityCreature;
import net.minecraft.entity.EnumCreatureType;
import net.minecraft.entity.monster.EntityMob;
import net.minecraft.entity.monster.EntitySlime;
import net.minecraft.entity.passive.EntityAmbientCreature;
import net.minecraft.entity.passive.EntityWaterMob;
import net.minecraft.entity.player.EntityPlayer;
import net.minecraft.item.ItemStack;
import net.minecraft.tileentity.TileEntity;
import net.minecraft.util.math.BlockPos;
import net.minecraft.world.IBlockAccess;
<<<<<<< HEAD
import org.spongepowered.api.entity.Transform;
import org.spongepowered.api.entity.living.player.Player;
=======
import net.minecraft.world.Teleporter;
>>>>>>> 6b16f46f
import org.spongepowered.api.event.SpongeEventFactory;
import org.spongepowered.api.event.cause.Cause;
import org.spongepowered.api.event.cause.NamedCause;
import org.spongepowered.api.event.entity.living.humanoid.player.RespawnPlayerEvent;
import org.spongepowered.api.event.message.MessageEvent;
import org.spongepowered.api.event.network.ClientConnectionEvent;
import org.spongepowered.api.event.world.LoadWorldEvent;
import org.spongepowered.api.text.channel.MessageChannel;
import org.spongepowered.api.world.World;

import java.util.Collection;
import java.util.Optional;

import javax.annotation.Nullable;

/**
 * Utility that fires events that normally Forge fires at (in spots). Typically
 * our penultimate goal is to not remove spots where events occur but sometimes
 * it happens (in @Overwrites typically). Normally events that are in Forge are
 * called themselves in SpongeVanilla but when it can't really occur, we fix
 * this issue with Sponge by overwriting this class
 */
public final class SpongeImplHooks {

    public static LoadWorldEvent createLoadWorldEvent(World world) {
        return SpongeEventFactory.createLoadWorldEvent(Cause.of(NamedCause.source(SpongeImpl.getGame().getServer())), world);
    }

    public static ClientConnectionEvent.Join createClientConnectionEventJoin(Cause cause, MessageChannel originalChannel,
            Optional<MessageChannel> channel, MessageEvent.MessageFormatter formatter, Player targetEntity, boolean messageCancelled) {
        return SpongeEventFactory.createClientConnectionEventJoin(cause, originalChannel, channel, formatter, targetEntity, messageCancelled);
    }

    public static RespawnPlayerEvent createRespawnPlayerEvent(Cause cause, Transform<World> fromTransform, Transform<World> toTransform,
            Player targetEntity, boolean bedSpawn) {
        return SpongeEventFactory.createRespawnPlayerEvent(cause, fromTransform, toTransform, targetEntity, bedSpawn);
    }

    public static ClientConnectionEvent.Disconnect createClientConnectionEventDisconnect(Cause cause, MessageChannel originalChannel,
            Optional<MessageChannel> channel, MessageEvent.MessageFormatter formatter, Player targetEntity, boolean messageCancelled) {
        return SpongeEventFactory.createClientConnectionEventDisconnect(cause, originalChannel, channel, formatter, targetEntity, messageCancelled);
    }

    public static boolean blockHasTileEntity(Block block, IBlockState state) {
        return block instanceof ITileEntityProvider;
    }

    public static int getBlockLightOpacity(IBlockState state, IBlockAccess world, BlockPos pos) {
        return state.getLightOpacity();
    }

    public static boolean shouldRefresh(TileEntity tile, net.minecraft.world.World world, BlockPos pos, IBlockState oldState, IBlockState newState) {
        return oldState.getBlock() != newState.getBlock();
    }

    public static TileEntity createTileEntity(Block block, net.minecraft.world.World world, IBlockState state) {
        if (block instanceof ITileEntityProvider) {
            return ((ITileEntityProvider)block).createNewTileEntity(world, block.getMetaFromState(state));
        }
        return null;
    }

    public static void addItemStackToListForSpawning(Collection<org.spongepowered.api.item.inventory.ItemStack> itemStacks, org.spongepowered.api.item.inventory.ItemStack itemStack) {
        // This is the hook that can be overwritten to handle merging the item stack into an already existing item stack
        itemStacks.add(itemStack);
    }

    /**
     * A simple method to check attacks for the forge event factory.
     *
     * @param entityPlayer
     * @param targetEntity
     * @return
     */
    public static boolean checkAttackEntity(EntityPlayer entityPlayer, Entity targetEntity) {
        final ItemStack item = entityPlayer.getHeldItemMainhand();
        if (item != null) {
            return true;
        }
        return true;
    }

    public static boolean isCreatureOfType(Entity entity, EnumCreatureType type) {
        if (entity instanceof EntityMob || entity instanceof EntitySlime) {
            return type == EnumCreatureType.MONSTER;
        } else if (entity instanceof EntityWaterMob) {
            return type == EnumCreatureType.WATER_CREATURE;
        } else if (entity instanceof EntityAmbientCreature) {
            return type == EnumCreatureType.AMBIENT;
        } else if (((entity instanceof EntityCreature))) {
            return type == EnumCreatureType.CREATURE;
        }

        return false;
    }

    public static boolean isFakePlayer(Entity entity) {
        return false;
    }

    public static String getModIdFromClass(Class<?> clazz) {
        return "";
    }

<<<<<<< HEAD
=======
    public static void registerPortalAgentType(@Nullable Teleporter teleporter) {
        // plugins are required to register types
    }
>>>>>>> 6b16f46f
}<|MERGE_RESOLUTION|>--- conflicted
+++ resolved
@@ -40,12 +40,9 @@
 import net.minecraft.tileentity.TileEntity;
 import net.minecraft.util.math.BlockPos;
 import net.minecraft.world.IBlockAccess;
-<<<<<<< HEAD
 import org.spongepowered.api.entity.Transform;
 import org.spongepowered.api.entity.living.player.Player;
-=======
 import net.minecraft.world.Teleporter;
->>>>>>> 6b16f46f
 import org.spongepowered.api.event.SpongeEventFactory;
 import org.spongepowered.api.event.cause.Cause;
 import org.spongepowered.api.event.cause.NamedCause;
@@ -150,10 +147,7 @@
         return "";
     }
 
-<<<<<<< HEAD
-=======
     public static void registerPortalAgentType(@Nullable Teleporter teleporter) {
         // plugins are required to register types
     }
->>>>>>> 6b16f46f
 }