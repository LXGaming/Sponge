/*
 * This file is part of Sponge, licensed under the MIT License (MIT).
 *
 * Copyright (c) SpongePowered <https://www.spongepowered.org>
 * Copyright (c) contributors
 *
 * Permission is hereby granted, free of charge, to any person obtaining a copy
 * of this software and associated documentation files (the "Software"), to deal
 * in the Software without restriction, including without limitation the rights
 * to use, copy, modify, merge, publish, distribute, sublicense, and/or sell
 * copies of the Software, and to permit persons to whom the Software is
 * furnished to do so, subject to the following conditions:
 *
 * The above copyright notice and this permission notice shall be included in
 * all copies or substantial portions of the Software.
 *
 * THE SOFTWARE IS PROVIDED "AS IS", WITHOUT WARRANTY OF ANY KIND, EXPRESS OR
 * IMPLIED, INCLUDING BUT NOT LIMITED TO THE WARRANTIES OF MERCHANTABILITY,
 * FITNESS FOR A PARTICULAR PURPOSE AND NONINFRINGEMENT. IN NO EVENT SHALL THE
 * AUTHORS OR COPYRIGHT HOLDERS BE LIABLE FOR ANY CLAIM, DAMAGES OR OTHER
 * LIABILITY, WHETHER IN AN ACTION OF CONTRACT, TORT OR OTHERWISE, ARISING FROM,
 * OUT OF OR IN CONNECTION WITH THE SOFTWARE OR THE USE OR OTHER DEALINGS IN
 * THE SOFTWARE.
 */
package org.spongepowered.common.util;

import net.minecraft.block.state.IBlockState;
import net.minecraft.entity.player.EntityPlayerMP;
import net.minecraft.network.Packet;
import net.minecraft.util.BlockPos;
import org.spongepowered.api.event.cause.Cause;

public class StaticMixinHelper {

    public static EntityPlayerMP packetPlayer = null;
<<<<<<< HEAD
=======
    public static User blockEventUser = null;
>>>>>>> fd46497d
    @SuppressWarnings("rawtypes")
    public static Packet processingPacket = null;
    public static boolean processingInternalForgeEvent = false;
    // Set before firing an internal Forge BlockBreak event to handle extended blockstate
    public static IBlockState breakEventExtendedState = null;
    public static Cause dropCause = null;
    public static boolean convertingMapFormat = false;

    // This is only set in SpongeForge, but it removes the problem of having both SpongeForge
    // and SpongeCommon attempting to redirect ItemInWorldManager;activateBlockOrUseItem in NetHandlerPlayServer.
    public static boolean lastPlayerInteractCancelled = false;
}<|MERGE_RESOLUTION|>--- conflicted
+++ resolved
@@ -27,16 +27,13 @@
 import net.minecraft.block.state.IBlockState;
 import net.minecraft.entity.player.EntityPlayerMP;
 import net.minecraft.network.Packet;
-import net.minecraft.util.BlockPos;
+import org.spongepowered.api.entity.living.player.User;
 import org.spongepowered.api.event.cause.Cause;
 
 public class StaticMixinHelper {
 
     public static EntityPlayerMP packetPlayer = null;
-<<<<<<< HEAD
-=======
     public static User blockEventUser = null;
->>>>>>> fd46497d
     @SuppressWarnings("rawtypes")
     public static Packet processingPacket = null;
     public static boolean processingInternalForgeEvent = false;
