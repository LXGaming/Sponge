/*
 * This file is part of Sponge, licensed under the MIT License (MIT).
 *
 * Copyright (c) SpongePowered <https://www.spongepowered.org>
 * Copyright (c) contributors
 *
 * Permission is hereby granted, free of charge, to any person obtaining a copy
 * of this software and associated documentation files (the "Software"), to deal
 * in the Software without restriction, including without limitation the rights
 * to use, copy, modify, merge, publish, distribute, sublicense, and/or sell
 * copies of the Software, and to permit persons to whom the Software is
 * furnished to do so, subject to the following conditions:
 *
 * The above copyright notice and this permission notice shall be included in
 * all copies or substantial portions of the Software.
 *
 * THE SOFTWARE IS PROVIDED "AS IS", WITHOUT WARRANTY OF ANY KIND, EXPRESS OR
 * IMPLIED, INCLUDING BUT NOT LIMITED TO THE WARRANTIES OF MERCHANTABILITY,
 * FITNESS FOR A PARTICULAR PURPOSE AND NONINFRINGEMENT. IN NO EVENT SHALL THE
 * AUTHORS OR COPYRIGHT HOLDERS BE LIABLE FOR ANY CLAIM, DAMAGES OR OTHER
 * LIABILITY, WHETHER IN AN ACTION OF CONTRACT, TORT OR OTHERWISE, ARISING FROM,
 * OUT OF OR IN CONNECTION WITH THE SOFTWARE OR THE USE OR OTHER DEALINGS IN
 * THE SOFTWARE.
 */
package org.spongepowered.common.data.util;

import com.google.common.collect.Lists;
import com.google.common.collect.Maps;
import net.minecraft.item.ItemStack;
import net.minecraft.nbt.NBTTagCompound;
import net.minecraft.nbt.NBTTagList;
import org.spongepowered.api.data.meta.ItemEnchantment;
import org.spongepowered.api.item.Enchantment;
import org.spongepowered.api.text.Text;
import org.spongepowered.api.util.Color;
import org.spongepowered.common.text.SpongeTexts;
import org.spongepowered.common.util.ColorUtil;

import java.util.ArrayList;
import java.util.Collections;
import java.util.List;
import java.util.Map;
import java.util.Optional;

/**
 * A standard utility class for interacting and manipulating {@link ItemStack}s
 * and various other objects that interact with {@link NBTTagCompound}s. Also
 * provided is a static set of fields of the various "id"s of various bits of
 * data that may be stored on {@link ItemStack}s and/or {@link NBTTagCompound}s
 * used to store information.
 */
public final class NbtDataUtil {

    public static final String DATA_VERSION = "DataVersion";
    public static final String BANNER_PATTERN_ID = "Pattern";
    public static final String BANNER_PATTERN_COLOR = "Color";
    public static final String ENTITY_ROTATION = "Rotation";

    private NbtDataUtil() {
    }

    public static final class Minecraft {

        public static final String PASSENGERS = "Passengers";

        public static final String IS_FLYING = "flying";

    }

    // These are the various tag compound id's for getting to various places
    public static final String BLOCK_ENTITY_TAG = "BlockEntityTag";
    public static final String BLOCK_ENTITY_ID = "id";
    public static final String SIGN = "Sign";

    public static final String TILE_ENTITY_POSITION_X = "x";
    public static final String TILE_ENTITY_POSITION_Y = "y";
    public static final String TILE_ENTITY_POSITION_Z = "z";

    public static final String ITEM_ENCHANTMENT_LIST = "ench";
    public static final String ITEM_STORED_ENCHANTMENTS_LIST = "StoredEnchantments";
    public static final String ITEM_ENCHANTMENT_ID = "id";
    public static final String ITEM_ENCHANTMENT_LEVEL = "lvl";

    public static final String ITEM_DISPLAY = "display";
    public static final String ITEM_DISPLAY_NAME = "Name";
    public static final String ITEM_LORE = "Lore";
    public static final String ITEM_COLOR = "color";

    public static final String ITEM_BOOK_PAGES = "pages";
    public static final String ITEM_BOOK_TITLE = "title";
    public static final String ITEM_BOOK_AUTHOR = "author";
    public static final String ITEM_BOOK_RESOLVED = "resolved";
    public static final String ITEM_BOOK_GENERATION = "generation";

    public static final String ITEM_BREAKABLE_BLOCKS = "CanDestroy";
    public static final String ITEM_PLACEABLE_BLOCKS = "CanPlaceOn";

    public static final String ITEM_SKULL_OWNER = "SkullOwner";

    public static final String ITEM_UNBREAKABLE = "Unbreakable";

    public static final String ITEM_HIDE_FLAGS = "HideFlags";

    public static final String CUSTOM_POTION_EFFECTS = "CustomPotionEffects";

    public static final String USER_SPAWN_X = "SpawnX";
    public static final String USER_SPAWN_Y = "SpawnY";
    public static final String USER_SPAWN_Z = "SpawnZ";
    public static final String USER_SPAWN_FORCED = "SpawnForced";
    public static final String USER_SPAWN_LIST = "Spawns";
    public static final String UUID = "UUID";

    public static final String CHUNK_DATA_LEVEL = "Level";
    public static final String CHUNK_DATA_SECTIONS = "Sections";

    // These are the NBT Tag byte id's that can be used in various places while manipulating compound tags
    public static final byte TAG_END = 0;
    public static final byte TAG_BYTE = 1;
    public static final byte TAG_SHORT = 2;
    public static final byte TAG_INT = 3;
    public static final byte TAG_LONG = 4;
    public static final byte TAG_FLOAT = 5;
    public static final byte TAG_DOUBLE = 6;
    public static final byte TAG_BYTE_ARRAY = 7;
    public static final byte TAG_STRING = 8;
    public static final byte TAG_LIST = 9;
    public static final byte TAG_COMPOUND = 10;
    public static final byte TAG_INT_ARRAY = 11;
    public static final byte TAG_ANY_NUMERIC = 99;

    // These are Sponge's NBT tag keys
    public static final String SPONGE_DATA = "SpongeData";
    public static final String SPONGE_ENTITY_CREATOR = "Creator";
    public static final String SPONGE_ENTITY_NOTIFIER = "Notifier";
    public static final String SPONGE_BLOCK_POS_TABLE = "BlockPosTable";
    public static final String SPONGE_PLAYER_UUID_TABLE = "PlayerIdTable";
    public static final String CUSTOM_MANIPULATOR_TAG_LIST = "CustomManipulators";
    public static final String PROJECTILE_DAMAGE_AMOUNT = "damageAmount";
    public static final String BOAT_MAX_SPEED = "maxSpeed";
    public static final String BOAT_MOVE_ON_LAND = "moveOnLand";
    public static final String BOAT_OCCUPIED_DECELERATION_SPEED = "occupiedDecelerationSpeed";
    public static final String BOAT_UNOCCUPIED_DECELERATION_SPEED = "unoccupiedDecelerationSpeed";
    public static final String CAN_GRIEF = "CanGrief";
<<<<<<< HEAD
    public static final String GENERATE_BONUS_CHEST = "GenerateBonusChest";

    // Compatibility tags for Forge
    public static final String FORGE_DATA = "ForgeData";
    public static final String DIMENSION_TYPE = "dimensionType";
    public static final String DIMENSION_ID = "dimensionId";
=======
    public static final String DIMENSION_ID = "dimensionId";
    public static final String DIMENSION_TYPE = "dimensionType";
    public static final String PORTAL_AGENT_TYPE = "portalAgentType";

    // Compatibility tags for Forge
    public static final String FORGE_DATA_TAG = "ForgeData";
    public static final String UUID_MOST = "UUIDMost";
    public static final String UUID_LEAST = "UUIDLeast";
>>>>>>> 6b16f46f
    public static final String INVALID_TITLE = "invalid";
    public static final String IS_MOD = "isMod";
    public static final String FORGE_ENTITY_TYPE = "entity_name";

    // Legacy migration tags from Bukkit
    public static final String BUKKIT = "bukkit";
    public static final String BUKKIT_FIRST_PLAYED = "firstPlayed";
    public static final String BUKKIT_LAST_PLAYED = "lastPlayed";

    // These are used by Minecraft's internals for entity spawning
    public static final String ENTITY_TYPE_ID = "id";
    public static final String MINECART_TYPE = "Type";
    public static final String ENTITY_POSITION = "Pos";

    public static final class Deprecated {

        public static final class Entity {
            public static final String UUID_LEAST_1_8 = "uuid_least";
            public static final String UUID_MOST_1_8 = "uuid_most";

            private Entity() {
            }
        }

        public static final class World {

            public static final String WORLD_UUID_LEAST_1_8 = "uuid_least";
            public static final String WORLD_UUID_MOST_1_8 = "uuid_most";

            private World() {
            }
        }

        private Deprecated() {
        }
    }

    // These methods are provided as API like getters since the internal ItemStack does return nullable NBTTagCompounds.

    /**
     * Gets the main {@link NBTTagCompound} as an {@link Optional}. The issue
     * with {@link ItemStack}s is that the main compound is never instantiated
     * by default, so <code>null</code>s are permitted. Of course, another issue
     * is that {@link ItemStack#getTagCompound()} does not perform any
     * <code>null</code> checks, and therefor, may return <code>null</code> as
     * well. This method is provided to ensure that if the main compound does
     * not exist, none are created. To create a new compound regardless,
     * {@link #getOrCreateCompound(ItemStack)} is recommended.
     *
     * @param itemStack The item stack to get the compound from
     * @return The main compound, if available
     */
    public static Optional<NBTTagCompound> getItemCompound(ItemStack itemStack) {
        if (itemStack.hasTagCompound()) {
            return Optional.of(itemStack.getTagCompound());
        } else {
            return Optional.empty();
        }
    }

    /**
     * Gets or creates a new {@link NBTTagCompound} as the main compound of the
     * provided {@link ItemStack}. If there is one already created, this simply
     * returns the already created main compound. If there is no compound,
     * one is created and set back onto the {@link ItemStack}.
     *
     * @param itemStack The itemstack to get the main compound from
     * @return The pre-existing or already generated compound
     */
    public static NBTTagCompound getOrCreateCompound(ItemStack itemStack) {
        if (!itemStack.hasTagCompound()) {
            itemStack.setTagCompound(new NBTTagCompound());
        }
        return itemStack.getTagCompound();
    }

    /**
     * Similar to {@link #getOrCreateCompound(ItemStack)}, this will check the
     * provided {@link NBTTagCompound} whether an internal compound is already
     * set and created by the provided {@link String} key. If there is no
     * {@link NBTTagCompound} already created, a new one is made and set for
     * the key.
     *
     * @param mainCompound The main compound to query for
     * @param key The key
     * @return The sub compound keyed by the provided string key
     */
    public static NBTTagCompound getOrCreateSubCompound(NBTTagCompound mainCompound, final String key) {
        if (!mainCompound.hasKey(key, TAG_COMPOUND)) {
            mainCompound.setTag(key, new NBTTagCompound());
        }
        return mainCompound.getCompoundTag(key);
    }

    public static NBTTagCompound filterSpongeCustomData(NBTTagCompound rootCompound) {
        if (rootCompound.hasKey(FORGE_DATA, TAG_COMPOUND)) {
            final NBTTagCompound forgeCompound = rootCompound.getCompoundTag(FORGE_DATA);
            if (forgeCompound.hasKey(SPONGE_DATA, TAG_COMPOUND)) {
                cleanseInnerCompound(forgeCompound, SPONGE_DATA);
            }
        } else if (rootCompound.hasKey(SPONGE_DATA, TAG_COMPOUND)) {
            cleanseInnerCompound(rootCompound, SPONGE_DATA);
        }
        return rootCompound;
    }

    private static void cleanseInnerCompound(NBTTagCompound compound, String innerCompound) {
        final NBTTagCompound inner = compound.getCompoundTag(innerCompound);
        if (inner.hasNoTags()) {
            compound.removeTag(innerCompound);
        }
    }

    public static List<Text> getLoreFromNBT(NBTTagCompound subCompound) {
        final NBTTagList list = subCompound.getTagList(ITEM_LORE, TAG_STRING);
        return SpongeTexts.fromNbtLegacy(list);
    }

    public static void removeLoreFromNBT(ItemStack stack) {
        if(stack.getSubCompound(ITEM_DISPLAY, false) == null) {
            return;
        }
        stack.getSubCompound(ITEM_DISPLAY, false).removeTag(ITEM_LORE);
    }

    public static void setLoreToNBT(ItemStack stack, List<Text> lore) {
        final NBTTagList list =  SpongeTexts.asLegacy(lore);
        stack.getSubCompound(ITEM_DISPLAY, true).setTag(ITEM_LORE, list);
    }

    public static boolean hasColorFromNBT(ItemStack stack) {
        return stack.hasTagCompound() &&
                stack.getTagCompound().hasKey(ITEM_DISPLAY) &&
                stack.getTagCompound().getCompoundTag(ITEM_DISPLAY).hasKey(ITEM_COLOR);
    }

    public static Optional<Color> getColorFromNBT(NBTTagCompound subCompound) {
        if (!subCompound.hasKey(ITEM_COLOR)) {
            return Optional.empty();
        }
        return Optional.of(Color.ofRgb(subCompound.getInteger(ITEM_COLOR)));
    }

    public static void removeColorFromNBT(ItemStack stack) {
        if(stack.getSubCompound(ITEM_DISPLAY, false) == null) {
            return;
        }
        stack.getSubCompound(ITEM_DISPLAY, false).removeTag(ITEM_COLOR);
    }

    public static void setColorToNbt(ItemStack stack, Color color) {
        final int mojangColor = ColorUtil.javaColorToMojangColor(color);
        stack.getSubCompound(ITEM_DISPLAY, true).setInteger(ITEM_COLOR, mojangColor);
    }

    public static List<Text> getPagesFromNBT(NBTTagCompound compound) {
        final NBTTagList list = compound.getTagList(ITEM_BOOK_PAGES, TAG_STRING);
        if (list.hasNoTags()) {
            return new ArrayList<>();
        }
        return SpongeTexts.fromNbtLegacy(list);
    }

    public static void removePagesFromNBT(ItemStack stack) {
        final NBTTagList list = new NBTTagList();
        if (!stack.hasTagCompound()) {
            return;
        }
        stack.getTagCompound().setTag(ITEM_BOOK_PAGES, list);
    }

    public static void setPagesToNBT(ItemStack stack, List<Text> pages){
        final NBTTagList list = SpongeTexts.asJsonNBT(pages);
        final NBTTagCompound compound = getOrCreateCompound(stack);
        compound.setTag(ITEM_BOOK_PAGES, list);
        if (!compound.hasKey(ITEM_BOOK_TITLE)) {
            compound.setString(ITEM_BOOK_TITLE, INVALID_TITLE);
        }
        if (!compound.hasKey(ITEM_BOOK_AUTHOR)) {
            compound.setString(ITEM_BOOK_AUTHOR, INVALID_TITLE);
        }
        compound.setBoolean(ITEM_BOOK_RESOLVED, true);
    }

    public static List<ItemEnchantment> getItemEnchantments(ItemStack itemStack) {
        if (!itemStack.isItemEnchanted()) {
            return Collections.emptyList();
        }
        final List<ItemEnchantment> enchantments = Lists.newArrayList();
        final NBTTagList list = itemStack.getEnchantmentTagList();
        for (int i = 0; i < list.tagCount(); i++) {
            final NBTTagCompound compound = list.getCompoundTagAt(i);
            final short enchantmentId = compound.getShort(NbtDataUtil.ITEM_ENCHANTMENT_ID);
            final short level = compound.getShort(NbtDataUtil.ITEM_ENCHANTMENT_LEVEL);

            final Enchantment enchantment = (Enchantment) net.minecraft.enchantment.Enchantment.getEnchantmentByID(enchantmentId);
            if (enchantment == null) {
                continue;
            }
            enchantments.add(new ItemEnchantment(enchantment, level));
        }
        return enchantments;
    }

    public static void setItemEnchantments(ItemStack itemStack, List<ItemEnchantment> value) {
        final NBTTagCompound compound;
        if (itemStack.getTagCompound() == null) {
            compound = new NBTTagCompound();
            itemStack.setTagCompound(compound);
        } else {
            compound = itemStack.getTagCompound();
        }
        final NBTTagList enchantments = compound.getTagList(NbtDataUtil.ITEM_ENCHANTMENT_LIST, NbtDataUtil.TAG_COMPOUND);
        final Map<Enchantment, Integer> mergedMap = Maps.newLinkedHashMap(); // We need to retain insertion order.
        if (enchantments.tagCount() != 0) {
            for (int i = 0; i < enchantments.tagCount(); i++) { // we have to filter out the enchantments we're replacing...
                final NBTTagCompound enchantmentCompound = enchantments.getCompoundTagAt(i);
                final short enchantmentId = enchantmentCompound.getShort(NbtDataUtil.ITEM_ENCHANTMENT_ID);
                final short level = enchantmentCompound.getShort(NbtDataUtil.ITEM_ENCHANTMENT_LEVEL);
                final Enchantment enchantment = (Enchantment) net.minecraft.enchantment.Enchantment.getEnchantmentByID(enchantmentId);
                mergedMap.put(enchantment, (int) level);
            }
        }
        for (ItemEnchantment enchantment : value) {
            mergedMap.put(enchantment.getEnchantment(), enchantment.getLevel());
        }
        final NBTTagList newList = new NBTTagList(); // Reconstruct the newly merged enchantment list
        for (Map.Entry<Enchantment, Integer> entry : mergedMap.entrySet()) {
            final NBTTagCompound enchantmentCompound = new NBTTagCompound();
            enchantmentCompound.setShort(NbtDataUtil.ITEM_ENCHANTMENT_ID, (short) net.minecraft.enchantment.Enchantment.getEnchantmentID((net.minecraft.enchantment.Enchantment) entry.getKey()));
            enchantmentCompound.setShort(NbtDataUtil.ITEM_ENCHANTMENT_LEVEL, entry.getValue().shortValue());
            newList.appendTag(enchantmentCompound);
        }
        compound.setTag(NbtDataUtil.ITEM_ENCHANTMENT_LIST, newList);
    }


}<|MERGE_RESOLUTION|>--- conflicted
+++ resolved
@@ -141,23 +141,15 @@
     public static final String BOAT_OCCUPIED_DECELERATION_SPEED = "occupiedDecelerationSpeed";
     public static final String BOAT_UNOCCUPIED_DECELERATION_SPEED = "unoccupiedDecelerationSpeed";
     public static final String CAN_GRIEF = "CanGrief";
-<<<<<<< HEAD
     public static final String GENERATE_BONUS_CHEST = "GenerateBonusChest";
+    public static final String PORTAL_AGENT_TYPE = "portalAgentType";
 
     // Compatibility tags for Forge
     public static final String FORGE_DATA = "ForgeData";
     public static final String DIMENSION_TYPE = "dimensionType";
     public static final String DIMENSION_ID = "dimensionId";
-=======
-    public static final String DIMENSION_ID = "dimensionId";
-    public static final String DIMENSION_TYPE = "dimensionType";
-    public static final String PORTAL_AGENT_TYPE = "portalAgentType";
-
-    // Compatibility tags for Forge
-    public static final String FORGE_DATA_TAG = "ForgeData";
     public static final String UUID_MOST = "UUIDMost";
     public static final String UUID_LEAST = "UUIDLeast";
->>>>>>> 6b16f46f
     public static final String INVALID_TITLE = "invalid";
     public static final String IS_MOD = "isMod";
     public static final String FORGE_ENTITY_TYPE = "entity_name";
@@ -394,5 +386,4 @@
         compound.setTag(NbtDataUtil.ITEM_ENCHANTMENT_LIST, newList);
     }
 
-
 }