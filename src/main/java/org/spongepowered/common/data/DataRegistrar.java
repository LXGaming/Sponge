--- conflicted
+++ resolved
@@ -677,7 +677,6 @@
         dataManager.registerValueProcessor(Keys.HIDE_CAN_DESTROY, new HideCanDestroyValueProcessor());
         dataManager.registerValueProcessor(Keys.HIDE_CAN_PLACE, new HideCanPlaceValueProcessor());
         dataManager.registerValueProcessor(Keys.HIDE_MISCELLANEOUS, new HideMiscellaneousValueProcessor());
-<<<<<<< HEAD
         dataManager.registerValueProcessor(Keys.BODY_ROTATIONS, new BodyRotationsValueProcessor());
         dataManager.registerValueProcessor(Keys.HEAD_ROTATION, new HeadRotationValueProcessor());
         dataManager.registerValueProcessor(Keys.CHEST_ROTATION, new ChestRotationValueProcessor());
@@ -685,10 +684,8 @@
         dataManager.registerValueProcessor(Keys.RIGHT_ARM_ROTATION, new RightArmRotationValueProcessor());
         dataManager.registerValueProcessor(Keys.LEFT_LEG_ROTATION, new LeftLegRotationValueProcessor());
         dataManager.registerValueProcessor(Keys.RIGHT_LEG_ROTATION, new RightLegRotationValueProcessor());
-=======
         dataManager.registerValueProcessor(Keys.BEACON_PRIMARY_EFFECT, new BeaconPrimaryEffectValueProcessor());
         dataManager.registerValueProcessor(Keys.BEACON_SECONDARY_EFFECT, new BeaconSecondaryEffectValueProcessor());
->>>>>>> 49b059ce
 
         // Properties
         final PropertyRegistry propertyRegistry = SpongePropertyRegistry.getInstance();
