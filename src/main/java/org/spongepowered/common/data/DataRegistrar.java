--- conflicted
+++ resolved
@@ -387,16 +387,14 @@
         dataManager.registerDualProcessor(CustomNameVisibleData.class, SpongeCustomNameVisibleData.class, ImmutableCustomNameVisibleData.class,
                 ImmutableSpongeCustomNameVisibleData.class, new CustomNameVisibleProcessor());
 
-<<<<<<< HEAD
         dataManager.registerDualProcessor(InvulnerabilityData.class, SpongeInvulnerabilityData.class, ImmutableInvulnerabilityData.class,
                 ImmutableSpongeInvulnerabilityData.class, new InvulnerabilityDataProcessor());
 
         dataManager.registerDualProcessor(GlowingData.class, SpongeGlowingData.class, ImmutableGlowingData.class, ImmutableSpongeGlowingData.class,
                 new GlowingDataProcessor());
-=======
+
         dataManager.registerDualProcessor(PickupRuleData.class, SpongePickupRuleData.class, ImmutablePickupRuleData.class,
                 ImmutableSpongePickupRuleData.class, new PickupRuleDataProcessor());
->>>>>>> fed4b55e
 
         // Item Processors
 
