--- conflicted
+++ resolved
@@ -132,22 +132,12 @@
     @Override
     protected Map<Key<?>, ?> getValues(EntityArmorStand dataHolder) {
         Map<Key<?>, Object> values = Maps.newHashMapWithExpectedSize(6);
-<<<<<<< HEAD
-        
         values.put(Keys.HEAD_ROTATION, VecHelper.toVector3d(dataHolder.getHeadRotation()));
         values.put(Keys.CHEST_ROTATION, VecHelper.toVector3d(dataHolder.getBodyRotation()));
         values.put(Keys.LEFT_ARM_ROTATION, VecHelper.toVector3d(dataHolder.leftArmRotation));
         values.put(Keys.RIGHT_ARM_ROTATION, VecHelper.toVector3d(dataHolder.rightArmRotation));
         values.put(Keys.LEFT_LEG_ROTATION, VecHelper.toVector3d(dataHolder.leftLegRotation));
         values.put(Keys.RIGHT_LEG_ROTATION, VecHelper.toVector3d(dataHolder.rightLegRotation));
-=======
-        values.put(Keys.HEAD_ROTATION, VecHelper.toVector(dataHolder.getHeadRotation()));
-        values.put(Keys.CHEST_ROTATION, VecHelper.toVector(dataHolder.getBodyRotation()));
-        values.put(Keys.LEFT_ARM_ROTATION, VecHelper.toVector(dataHolder.leftArmRotation));
-        values.put(Keys.RIGHT_ARM_ROTATION, VecHelper.toVector(dataHolder.rightArmRotation));
-        values.put(Keys.LEFT_LEG_ROTATION, VecHelper.toVector(dataHolder.leftLegRotation));
-        values.put(Keys.RIGHT_LEG_ROTATION, VecHelper.toVector(dataHolder.rightLegRotation));
->>>>>>> 2587a3fd
         Collection<BodyPart> bodyParts = Sponge.getRegistry().getAllOf(BodyPart.class);
         Collection<Vector3d> rotations = Arrays.asList(values.values().toArray(new Vector3d[values.values().size()]));
         values.put(Keys.BODY_ROTATIONS, zipCollections(bodyParts, rotations));
