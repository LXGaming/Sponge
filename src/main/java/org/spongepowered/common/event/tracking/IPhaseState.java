--- conflicted
+++ resolved
@@ -38,6 +38,7 @@
 import net.minecraft.world.chunk.Chunk;
 import net.minecraft.world.server.ServerWorld;
 import org.checkerframework.checker.nullness.qual.NonNull;
+import org.checkerframework.checker.nullness.qual.Nullable;
 import org.checkerframework.framework.qual.DefaultQualifier;
 import org.spongepowered.api.block.BlockSnapshot;
 import org.spongepowered.api.data.Transaction;
@@ -67,7 +68,6 @@
 import org.spongepowered.common.event.tracking.phase.tick.TickPhase;
 import org.spongepowered.common.world.BlockChange;
 
-import javax.annotation.Nullable;
 import java.util.ArrayDeque;
 import java.util.List;
 import java.util.Random;
@@ -280,32 +280,10 @@
     }
 
     /**
-<<<<<<< HEAD
-     * Gets whether this state will ignore triggering entity collision events or not. Since there are
-     * many states that perform operations that would be slowed down by having spammed events, we
-     * can occasionally ignore collision events for those states. Examples include world generation,
-     * or explosions.
-     *
-     * @return Whether this state will throw entity collision events when calling {@link Chunk#getEntitiesWithinAABBForEntity(Entity, AxisAlignedBB, List, java.util.function.Predicate)}
-=======
-     * An alternative to {@link #doesCaptureEntityDrops(PhaseContext)} to where if capturing is expressly
-     * disabled, we can still track the item drop through normal methods, and throw events, but the items
-     * will not be directly added to our capture lists.
-     * // TODO - not implemented as of yet. Supposed to mimic what we did for block events
-     * @param context
-     * @return
-     */
-    // TODO -implement this into the config, and wherever else
-    default boolean doesDropEventTracking(final C context) {
-        return true;
-    }
-
-    /**
      * Gets whether this state fires {@link org.spongepowered.api.event.entity.CollideEntityEvent}s.
      * This is used for firing the events and for related optimizations.
      *
      * @return Whether this state should fire entity collision events
->>>>>>> 62409b60
      */
     default boolean isCollision() {
         return false;
@@ -480,7 +458,7 @@
      * @param playerIn
      * @param context
      */
-    default void capturePlayerUsingStackToBreakBlock(final ItemStack itemStack, final ServerPlayerEntity playerIn, final C context) {
+    default void capturePlayerUsingStackToBreakBlock(final ItemStack itemStack, final @Nullable ServerPlayerEntity playerIn, final C context) {
 
     }
 
