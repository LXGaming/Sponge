/*
 * This file is part of Sponge, licensed under the MIT License (MIT).
 *
 * Copyright (c) SpongePowered <https://www.spongepowered.org>
 * Copyright (c) contributors
 *
 * Permission is hereby granted, free of charge, to any person obtaining a copy
 * of this software and associated documentation files (the "Software"), to deal
 * in the Software without restriction, including without limitation the rights
 * to use, copy, modify, merge, publish, distribute, sublicense, and/or sell
 * copies of the Software, and to permit persons to whom the Software is
 * furnished to do so, subject to the following conditions:
 *
 * The above copyright notice and this permission notice shall be included in
 * all copies or substantial portions of the Software.
 *
 * THE SOFTWARE IS PROVIDED "AS IS", WITHOUT WARRANTY OF ANY KIND, EXPRESS OR
 * IMPLIED, INCLUDING BUT NOT LIMITED TO THE WARRANTIES OF MERCHANTABILITY,
 * FITNESS FOR A PARTICULAR PURPOSE AND NONINFRINGEMENT. IN NO EVENT SHALL THE
 * AUTHORS OR COPYRIGHT HOLDERS BE LIABLE FOR ANY CLAIM, DAMAGES OR OTHER
 * LIABILITY, WHETHER IN AN ACTION OF CONTRACT, TORT OR OTHERWISE, ARISING FROM,
 * OUT OF OR IN CONNECTION WITH THE SOFTWARE OR THE USE OR OTHER DEALINGS IN
 * THE SOFTWARE.
 */
package org.spongepowered.common.event.tracking.phase.tick;

import com.google.common.collect.ListMultimap;
import net.minecraft.block.Block;
import net.minecraft.block.BlockEventData;
import net.minecraft.block.state.IBlockState;
import net.minecraft.entity.item.EntityItem;
import net.minecraft.server.management.PlayerChunkMapEntry;
import net.minecraft.tileentity.TileEntity;
import net.minecraft.util.math.BlockPos;
import net.minecraft.world.WorldServer;
import net.minecraft.world.chunk.Chunk;
import org.spongepowered.api.Sponge;
import org.spongepowered.api.block.BlockSnapshot;
<<<<<<< HEAD
import org.spongepowered.api.block.BlockState;
import org.spongepowered.api.block.BlockType;
=======
import org.spongepowered.api.block.tileentity.TileEntity;
>>>>>>> 198e8ce3
import org.spongepowered.api.data.Transaction;
import org.spongepowered.api.entity.Entity;
import org.spongepowered.api.entity.living.player.User;
import org.spongepowered.api.event.CauseStackManager;
import org.spongepowered.api.event.CauseStackManager.StackFrame;
import org.spongepowered.api.event.block.ChangeBlockEvent;
import org.spongepowered.api.event.cause.EventContextKeys;
import org.spongepowered.api.event.cause.entity.spawn.SpawnTypes;
<<<<<<< HEAD
import org.spongepowered.api.world.BlockChangeFlag;
import org.spongepowered.api.world.LocatableBlock;
import org.spongepowered.common.SpongeImplHooks;
import org.spongepowered.common.block.BlockUtil;
import org.spongepowered.common.block.SpongeBlockSnapshot;
=======
import org.spongepowered.api.world.LocatableBlock;
import org.spongepowered.api.world.Location;
import org.spongepowered.api.world.World;
>>>>>>> 198e8ce3
import org.spongepowered.common.entity.EntityUtil;
import org.spongepowered.common.entity.PlayerTracker;
import org.spongepowered.common.event.SpongeCommonEventFactory;
import org.spongepowered.common.event.tracking.TrackingUtil;
import org.spongepowered.common.interfaces.IMixinChunk;
import org.spongepowered.common.interfaces.block.IMixinBlockEventData;
import org.spongepowered.common.interfaces.server.management.IMixinPlayerChunkMapEntry;
import org.spongepowered.common.interfaces.world.IMixinWorldServer;
import org.spongepowered.common.world.BlockChange;

import java.util.ArrayList;
import java.util.List;
import java.util.function.BiConsumer;

import javax.annotation.Nullable;

class BlockEventTickPhaseState extends TickPhaseState<BlockEventTickContext> {

    private final BiConsumer<CauseStackManager.StackFrame, BlockEventTickContext> FRAME_MODIFIER =
            super.getFrameModifier().andThen((frame, context) -> {
                final IMixinBlockEventData blockEventData = context.getSource(IMixinBlockEventData.class).orElse(null);
                if (blockEventData != null) {
                    final TileEntity tileEntity = blockEventData.getTickTileEntity();
                    final LocatableBlock locatableBlock = blockEventData.getTickBlock();
                    if (tileEntity == null && locatableBlock == null) {
                        return;
                    }
                    if (tileEntity != null) {
                        frame.pushCause(tileEntity);
                    } else {
                        frame.pushCause(locatableBlock);
                    }
                    if (locatableBlock != null) {
                        frame.addContext(EventContextKeys.BLOCK_EVENT_PROCESS, locatableBlock);
                    }
                }
            });

    BlockEventTickPhaseState() {
    }

    @Override
    public BlockEventTickContext createPhaseContext() {
        return new BlockEventTickContext()
                .addBlockCaptures()
                .addEntityCaptures();
    }

    @Override
    public BiConsumer<CauseStackManager.StackFrame, BlockEventTickContext> getFrameModifier() {
        return this.FRAME_MODIFIER;
    }

    @Override
    public void capturesNeighborNotifications(BlockEventTickContext context, IMixinWorldServer mixinWorld, BlockPos notifyPos, Block sourceBlock,
        IBlockState iblockstate, BlockPos sourcePos) {
        context.getCapturedBlockSupplier().captureNeighborNotification(mixinWorld, notifyPos, iblockstate, sourceBlock, sourcePos);
    }

    @Override
    public boolean shouldCaptureBlockChangeOrSkip(BlockEventTickContext phaseContext, BlockPos pos,
        IBlockState currentState, IBlockState newState,
        BlockChangeFlag flags) {

        return true;
    }

    @Override
    public void captureBlockChange(BlockEventTickContext phaseContext, BlockPos pos, SpongeBlockSnapshot originalBlockSnapshot,
        IBlockState newState, BlockChangeFlag flags, @Nullable TileEntity tileEntity) {
        phaseContext.getCapturedBlockSupplier().logBlockChange(originalBlockSnapshot, newState, pos, flags);
    }

    @Override
    public void associateNeighborStateNotifier(BlockEventTickContext context, @Nullable BlockPos sourcePos, Block block, BlockPos notifyPos,
                                               WorldServer minecraftWorld, PlayerTracker.Type notifier) {
        // If we do not have a notifier at this point then there is no need to attempt to retrieve one from the chunk
        context.applyNotifierIfAvailable(user -> {
            final IMixinChunk mixinChunk = (IMixinChunk) minecraftWorld.getChunk(notifyPos);
            mixinChunk.addTrackedBlockPosition(block, notifyPos, user, PlayerTracker.Type.NOTIFIER);
        });
    }

    @Override
    public boolean spawnEntityOrCapture(BlockEventTickContext context, Entity entity, int chunkX, int chunkZ) {
        try (CauseStackManager.StackFrame frame = Sponge.getCauseStackManager().pushCauseFrame()) {
            frame.addContext(EventContextKeys.SPAWN_TYPE, SpawnTypes.CUSTOM);

            final List<Entity> entities = new ArrayList<>(1);
            entities.add(entity);
            return SpongeCommonEventFactory.callSpawnEntity(entities, context);
        }
    }

    @Override
    public boolean doesBulkBlockCapture(BlockEventTickContext context) {
        return true;
    }

    @Override
    public boolean doesCaptureEntitySpawns() {
        return false;
    }

    @Override
    public void postBlockTransactionApplication(BlockChange blockChange,
        Transaction<BlockSnapshot> snapshotTransaction, BlockEventTickContext context) {
        final Block block = (Block) snapshotTransaction.getOriginal().getState().getType();
        final SpongeBlockSnapshot original = (SpongeBlockSnapshot) snapshotTransaction.getOriginal();
        final BlockPos changedBlockPos = original.getBlockPos();
        final IMixinChunk changedMixinChunk = (IMixinChunk) original.getWorldServer().getChunk(changedBlockPos);
        changedMixinChunk.getBlockOwner(changedBlockPos)
                .ifPresent(owner -> changedMixinChunk.addTrackedBlockPosition(block, changedBlockPos, owner, PlayerTracker.Type.OWNER));
        final User user = TrackingUtil.getNotifierOrOwnerFromBlock(original.getWorldServer(), changedBlockPos);
        if (user != null) {
            changedMixinChunk.addTrackedBlockPosition(block, changedBlockPos, user, PlayerTracker.Type.NOTIFIER);
        }
    }

    @Override
    public void unwind(BlockEventTickContext context) {
        try (StackFrame frame = Sponge.getCauseStackManager().pushCauseFrame()) {
            frame.addContext(EventContextKeys.SPAWN_TYPE, SpawnTypes.CUSTOM);
            TrackingUtil.processBlockCaptures(this, context);
            context.getCapturedItemsSupplier()
                    .acceptAndClearIfNotEmpty(items -> {
                        final ArrayList<Entity> capturedEntities = new ArrayList<>();
                        for (EntityItem entity : items) {
                            capturedEntities.add(EntityUtil.fromNative(entity));
                        }
                        SpongeCommonEventFactory.callSpawnEntity(capturedEntities, context);
                    });
        }
    }

    @Override
    public boolean getShouldCancelAllTransactions(BlockEventTickContext context, List<ChangeBlockEvent> blockEvents, ChangeBlockEvent.Post postEvent,
        ListMultimap<BlockPos, BlockEventData> scheduledEvents, boolean noCancelledTransactions) {
        if (!(context.getSource() instanceof TileEntity)) {
            // we have a LocatableBlock.
            final LocatableBlock source = (LocatableBlock) context.getSource();
            // Basically, if the source was a tile entity, and during the block event, it changed?
            // and if any of the transaction cancelled, the whole thing should be cancelled.
            if (SpongeImplHooks.hasBlockTileEntity(BlockUtil.toBlock(source.getBlockState()), BlockUtil.toNative(source.getBlockState()))) {
                context.setWasNotCancelled(noCancelledTransactions);
                return !noCancelledTransactions;
            }
            context.setWasNotCancelled(noCancelledTransactions);
            return !noCancelledTransactions;
        }
        if (!postEvent.getTransactions().isEmpty()) {
            return postEvent.getTransactions().stream().anyMatch(transaction -> {
                final BlockState state = transaction.getOriginal().getState();
                final BlockType type = state.getType();
                final boolean hasTile = SpongeImplHooks.hasBlockTileEntity((Block) type, BlockUtil.toNative(state));
                if (!hasTile && !transaction.getIntermediary().isEmpty()) { // Check intermediary
                    return transaction.getIntermediary().stream().anyMatch(inter -> {
                        final BlockState iterState = inter.getState();
                        final BlockType interType = state.getType();
                        final boolean interMediaryHasTile = SpongeImplHooks.hasBlockTileEntity((Block) interType, BlockUtil.toNative(iterState));
                        context.setWasNotCancelled(!interMediaryHasTile);
                        return interMediaryHasTile;
                    });
                }
                context.setWasNotCancelled(!hasTile);
                return hasTile;
            });
        }
        context.setWasNotCancelled(noCancelledTransactions);
        return !noCancelledTransactions;
    }

    @Override
    public boolean tracksTileEntityChanges(BlockEventTickContext currentContext) {
        return true;
    }

    @Override
    public void captureTileEntityReplacement(BlockEventTickContext currentContext, IMixinWorldServer mixinWorldServer, BlockPos pos,
        @Nullable TileEntity currenTile, @Nullable TileEntity tileEntity) {
        currentContext.getCapturedBlockSupplier().logTileChange(mixinWorldServer, pos, currenTile, tileEntity);
    }

    @Override
    public void processCancelledTransaction(BlockEventTickContext context, Transaction<BlockSnapshot> transaction, BlockSnapshot original) {
        context.getCapturedBlockSupplier().cancelTransaction(original);
        final WorldServer worldServer = ((SpongeBlockSnapshot) original).getWorldServer();
        final Chunk chunk = worldServer.getChunk(((SpongeBlockSnapshot) original).getBlockPos());
        final PlayerChunkMapEntry entry = worldServer.getPlayerChunkMap().getEntry(chunk.x, chunk.z);
        if (entry != null) {
            ((IMixinPlayerChunkMapEntry) entry).markBiomesForUpdate();
        }
        super.processCancelledTransaction(context, transaction, original);
    }

    @Override
    public boolean hasSpecificBlockProcess() {
        return true;
    }

    @Override
    public boolean doesCaptureNeighborNotifications(BlockEventTickContext context) {
        return true;
    }

    @Override
    public String toString() {
        return "BlockEventTickPhase";
    }
}<|MERGE_RESOLUTION|>--- conflicted
+++ resolved
@@ -36,12 +36,8 @@
 import net.minecraft.world.chunk.Chunk;
 import org.spongepowered.api.Sponge;
 import org.spongepowered.api.block.BlockSnapshot;
-<<<<<<< HEAD
 import org.spongepowered.api.block.BlockState;
 import org.spongepowered.api.block.BlockType;
-=======
-import org.spongepowered.api.block.tileentity.TileEntity;
->>>>>>> 198e8ce3
 import org.spongepowered.api.data.Transaction;
 import org.spongepowered.api.entity.Entity;
 import org.spongepowered.api.entity.living.player.User;
@@ -50,17 +46,11 @@
 import org.spongepowered.api.event.block.ChangeBlockEvent;
 import org.spongepowered.api.event.cause.EventContextKeys;
 import org.spongepowered.api.event.cause.entity.spawn.SpawnTypes;
-<<<<<<< HEAD
+import org.spongepowered.api.world.LocatableBlock;
 import org.spongepowered.api.world.BlockChangeFlag;
-import org.spongepowered.api.world.LocatableBlock;
 import org.spongepowered.common.SpongeImplHooks;
 import org.spongepowered.common.block.BlockUtil;
 import org.spongepowered.common.block.SpongeBlockSnapshot;
-=======
-import org.spongepowered.api.world.LocatableBlock;
-import org.spongepowered.api.world.Location;
-import org.spongepowered.api.world.World;
->>>>>>> 198e8ce3
 import org.spongepowered.common.entity.EntityUtil;
 import org.spongepowered.common.entity.PlayerTracker;
 import org.spongepowered.common.event.SpongeCommonEventFactory;
@@ -83,18 +73,11 @@
             super.getFrameModifier().andThen((frame, context) -> {
                 final IMixinBlockEventData blockEventData = context.getSource(IMixinBlockEventData.class).orElse(null);
                 if (blockEventData != null) {
-                    final TileEntity tileEntity = blockEventData.getTickTileEntity();
-                    final LocatableBlock locatableBlock = blockEventData.getTickBlock();
-                    if (tileEntity == null && locatableBlock == null) {
-                        return;
-                    }
-                    if (tileEntity != null) {
-                        frame.pushCause(tileEntity);
-                    } else {
-                        frame.pushCause(locatableBlock);
-                    }
-                    if (locatableBlock != null) {
-                        frame.addContext(EventContextKeys.BLOCK_EVENT_PROCESS, locatableBlock);
+                    if (blockEventData.getTickTileEntity() != null) {
+                        frame.pushCause(blockEventData.getTickTileEntity());
+                    } else if (blockEventData.getTickBlock() != null) {
+                        frame.pushCause(blockEventData.getTickBlock());
+                        frame.addContext(EventContextKeys.BLOCK_EVENT_PROCESS, blockEventData.getTickBlock());
                     }
                 }
             });
