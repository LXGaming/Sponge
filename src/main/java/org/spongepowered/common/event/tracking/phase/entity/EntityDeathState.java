/*
 * This file is part of Sponge, licensed under the MIT License (MIT).
 *
 * Copyright (c) SpongePowered <https://www.spongepowered.org>
 * Copyright (c) contributors
 *
 * Permission is hereby granted, free of charge, to any person obtaining a copy
 * of this software and associated documentation files (the "Software"), to deal
 * in the Software without restriction, including without limitation the rights
 * to use, copy, modify, merge, publish, distribute, sublicense, and/or sell
 * copies of the Software, and to permit persons to whom the Software is
 * furnished to do so, subject to the following conditions:
 *
 * The above copyright notice and this permission notice shall be included in
 * all copies or substantial portions of the Software.
 *
 * THE SOFTWARE IS PROVIDED "AS IS", WITHOUT WARRANTY OF ANY KIND, EXPRESS OR
 * IMPLIED, INCLUDING BUT NOT LIMITED TO THE WARRANTIES OF MERCHANTABILITY,
 * FITNESS FOR A PARTICULAR PURPOSE AND NONINFRINGEMENT. IN NO EVENT SHALL THE
 * AUTHORS OR COPYRIGHT HOLDERS BE LIABLE FOR ANY CLAIM, DAMAGES OR OTHER
 * LIABILITY, WHETHER IN AN ACTION OF CONTRACT, TORT OR OTHERWISE, ARISING FROM,
 * OUT OF OR IN CONNECTION WITH THE SOFTWARE OR THE USE OR OTHER DEALINGS IN
 * THE SOFTWARE.
 */
package org.spongepowered.common.event.tracking.phase.entity;

import org.spongepowered.api.Sponge;
import org.spongepowered.api.entity.Entity;
import org.spongepowered.api.event.CauseStackManager;
import org.spongepowered.api.event.cause.EventContextKeys;
import org.spongepowered.api.event.cause.entity.damage.source.DamageSource;
import org.spongepowered.api.event.cause.entity.spawn.SpawnTypes;
<<<<<<< HEAD
import org.spongepowered.api.world.gamerule.GameRules;
import org.spongepowered.common.bridge.entity.player.PlayerEntityBridge;
=======
import org.spongepowered.api.world.gamerule.DefaultGameRules;
import org.spongepowered.common.bridge.entity.player.EntityPlayerBridge;
import org.spongepowered.common.bridge.world.GameRulesBridge;
>>>>>>> e03eff30
import org.spongepowered.common.event.SpongeCommonEventFactory;
import org.spongepowered.common.event.tracking.TrackingUtil;

import java.util.ArrayList;
import java.util.function.BiConsumer;
import net.minecraft.entity.item.ItemEntity;
import net.minecraft.entity.player.PlayerEntity;

final class EntityDeathState extends EntityPhaseState<EntityDeathContext> {

    private final BiConsumer<CauseStackManager.StackFrame, EntityDeathContext> DEATH_STATE_MODIFIER = super.getFrameModifier()
        .andThen((frame, ctx) -> {
            final Entity dyingEntity =
                ctx.getSource(Entity.class)
                    .orElseThrow(TrackingUtil.throwWithContext("Dying entity not found!", ctx));
            final DamageSource damageSource = ctx.getDamageSource();
            frame.pushCause(dyingEntity);
            frame.pushCause(damageSource);
        });

    @Override
    public boolean tracksBlockSpecificDrops(final EntityDeathContext context) {
        return true;
    }

    @Override
    public boolean tracksEntityDeaths() {
        return true;
    }

    @Override
    public BiConsumer<CauseStackManager.StackFrame, EntityDeathContext> getFrameModifier() {
        return this.DEATH_STATE_MODIFIER;
    }

    @Override
    public EntityDeathContext createNewContext() {
        return new EntityDeathContext(this)
            .addCaptures()
            .addEntityDropCaptures();
    }

    @Override
    public void unwind(final EntityDeathContext context) {
        final Entity dyingEntity =
            context.getSource(Entity.class)
                .orElseThrow(TrackingUtil.throwWithContext("Dying entity not found!", context));
        final boolean isPlayer = dyingEntity instanceof PlayerEntity;
        final PlayerEntity entityPlayer = isPlayer ? (PlayerEntity) dyingEntity : null;
        // WE have to handle per-item entity drops and entity item drops before we handle other entity spawns
        // the reason we have to do it this way is because forge allows for item drops to potentially spawn
        // other entities at the same time.
        final boolean hasCaptures = !context.getPerEntityItemEntityDropSupplier().isEmpty();
        context.getPerEntityItemEntityDropSupplier().acceptAndRemoveIfPresent(dyingEntity.getUniqueId(), items -> {
            final ArrayList<Entity> entities = new ArrayList<>();
            for (final ItemEntity item : items) {
                entities.add((Entity) item);
            }

            if (isPlayer) {
                // Forge and Vanilla always clear items on player death BEFORE drops occur
                // This will also provide the highest compatibility with mods such as Tinkers Construct
                entityPlayer.inventory.clear();
            }

            try (final CauseStackManager.StackFrame internal = Sponge.getCauseStackManager().pushCauseFrame()) {
                internal.addContext(EventContextKeys.SPAWN_TYPE, SpawnTypes.DROPPED_ITEM);
                SpongeCommonEventFactory.callDropItemDestruct(entities, context);
            }

            // Note: If cancelled, the items do not spawn in the world and are NOT copied back to player inventory.
            // This avoids many issues with mods such as Tinkers Construct's soulbound items.
        });
        context.getCapturedEntitySupplier()
            .acceptAndClearIfNotEmpty(entities -> this.standardSpawnCapturedEntities(context, entities));

        // Forge always fires a living drop event even if nothing was captured
        // This allows mods such as Draconic Evolution to add items to the drop list
        if (!hasCaptures) {
            final ArrayList<Entity> entities = new ArrayList<>();
            Sponge.getCauseStackManager().addContext(EventContextKeys.SPAWN_TYPE, SpawnTypes.DROPPED_ITEM);
            boolean keepInventoryRule = false;

            if (entityPlayer != null) {
                if (((PlayerEntityBridge) entityPlayer).bridge$keepInventory()) {
                    keepInventoryRule = entityPlayer.world.getGameRules().getBoolean(GameRules.KEEP_INVENTORY);
                    // Set global keep-inventory gamerule so mods do not drop items
<<<<<<< HEAD
                    entityPlayer.world.getGameRules().setOrCreateGameRule(GameRules.KEEP_INVENTORY, "true");
=======
                    ((GameRulesBridge) entityPlayer.world.getGameRules()).bridge$setOrCreateGameRule(DefaultGameRules.KEEP_INVENTORY, "true");
>>>>>>> e03eff30
                }
            }
            SpongeCommonEventFactory.callDropItemDestruct(entities, context);

            if (entityPlayer != null) {
                if (((PlayerEntityBridge) entityPlayer).bridge$keepInventory()) {
                    // Restore global keep-inventory gamerule
<<<<<<< HEAD
                    entityPlayer.world.getGameRules().setOrCreateGameRule(GameRules.KEEP_INVENTORY, String.valueOf(keepInventoryRule));
=======
                    ((GameRulesBridge) entityPlayer.world.getGameRules()).bridge$setOrCreateGameRule(DefaultGameRules.KEEP_INVENTORY,
                        String.valueOf(keepInventoryRule));
>>>>>>> e03eff30
                }
            }
        }

        // Note that this is only used if and when item pre-merging is enabled. Which is never enabled in forge.
        EntityDropPhaseState.processPerItemDrop(context, dyingEntity, isPlayer, entityPlayer);

        // TODO - Determine if we need to pass the supplier or perform some parameterized
        //  process if not empty method on the capture object.
        TrackingUtil.processBlockCaptures(context);
    }
}<|MERGE_RESOLUTION|>--- conflicted
+++ resolved
@@ -24,27 +24,21 @@
  */
 package org.spongepowered.common.event.tracking.phase.entity;
 
+import net.minecraft.entity.item.ItemEntity;
+import net.minecraft.entity.player.PlayerEntity;
+import net.minecraft.world.GameRules;
 import org.spongepowered.api.Sponge;
 import org.spongepowered.api.entity.Entity;
 import org.spongepowered.api.event.CauseStackManager;
 import org.spongepowered.api.event.cause.EventContextKeys;
 import org.spongepowered.api.event.cause.entity.damage.source.DamageSource;
 import org.spongepowered.api.event.cause.entity.spawn.SpawnTypes;
-<<<<<<< HEAD
-import org.spongepowered.api.world.gamerule.GameRules;
 import org.spongepowered.common.bridge.entity.player.PlayerEntityBridge;
-=======
-import org.spongepowered.api.world.gamerule.DefaultGameRules;
-import org.spongepowered.common.bridge.entity.player.EntityPlayerBridge;
-import org.spongepowered.common.bridge.world.GameRulesBridge;
->>>>>>> e03eff30
 import org.spongepowered.common.event.SpongeCommonEventFactory;
 import org.spongepowered.common.event.tracking.TrackingUtil;
 
 import java.util.ArrayList;
 import java.util.function.BiConsumer;
-import net.minecraft.entity.item.ItemEntity;
-import net.minecraft.entity.player.PlayerEntity;
 
 final class EntityDeathState extends EntityPhaseState<EntityDeathContext> {
 
@@ -125,11 +119,7 @@
                 if (((PlayerEntityBridge) entityPlayer).bridge$keepInventory()) {
                     keepInventoryRule = entityPlayer.world.getGameRules().getBoolean(GameRules.KEEP_INVENTORY);
                     // Set global keep-inventory gamerule so mods do not drop items
-<<<<<<< HEAD
-                    entityPlayer.world.getGameRules().setOrCreateGameRule(GameRules.KEEP_INVENTORY, "true");
-=======
-                    ((GameRulesBridge) entityPlayer.world.getGameRules()).bridge$setOrCreateGameRule(DefaultGameRules.KEEP_INVENTORY, "true");
->>>>>>> e03eff30
+                     entityPlayer.world.getGameRules().setOrCreateGameRule(GameRules.KEEP_INVENTORY, "true");
                 }
             }
             SpongeCommonEventFactory.callDropItemDestruct(entities, context);
@@ -137,12 +127,7 @@
             if (entityPlayer != null) {
                 if (((PlayerEntityBridge) entityPlayer).bridge$keepInventory()) {
                     // Restore global keep-inventory gamerule
-<<<<<<< HEAD
                     entityPlayer.world.getGameRules().setOrCreateGameRule(GameRules.KEEP_INVENTORY, String.valueOf(keepInventoryRule));
-=======
-                    ((GameRulesBridge) entityPlayer.world.getGameRules()).bridge$setOrCreateGameRule(DefaultGameRules.KEEP_INVENTORY,
-                        String.valueOf(keepInventoryRule));
->>>>>>> e03eff30
                 }
             }
         }
