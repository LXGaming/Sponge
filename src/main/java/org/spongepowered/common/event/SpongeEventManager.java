--- conflicted
+++ resolved
@@ -27,12 +27,7 @@
 import static com.google.common.base.Preconditions.checkNotNull;
 
 import co.aikar.timings.Timing;
-<<<<<<< HEAD
-=======
 import it.unimi.dsi.fastutil.objects.ReferenceOpenHashSet;
-import org.spongepowered.common.event.tracking.phase.plugin.EventListenerPhaseContext;
-import org.spongepowered.common.relocate.co.aikar.timings.TimingsManager;
->>>>>>> 62409b60
 import com.github.benmanes.caffeine.cache.Caffeine;
 import com.github.benmanes.caffeine.cache.LoadingCache;
 import com.google.common.collect.HashMultimap;
@@ -75,11 +70,8 @@
 import java.util.Collection;
 import java.util.Collections;
 import java.util.HashMap;
-<<<<<<< HEAD
+import java.util.IdentityHashMap;
 import java.util.HashSet;
-=======
-import java.util.IdentityHashMap;
->>>>>>> 62409b60
 import java.util.Iterator;
 import java.util.List;
 import java.util.Map;
@@ -95,16 +87,9 @@
 
     private final Object lock;
     protected final Logger logger;
-<<<<<<< HEAD
     private final Multimap<Class<?>, RegisteredListener<?>> handlersByEvent;
     private final Map<ClassLoader, AnnotatedEventListener.Factory> classLoaders;
     private final Set<Object> registeredListeners;
-=======
-    private final PluginManager pluginManager;
-    private final Multimap<Class<?>, RegisteredListener<?>> handlersByEvent = HashMultimap.create();
-    private final Map<ClassLoader, AnnotatedEventListener.Factory> classLoaders = new IdentityHashMap<>();
-    private final Set<Object> registeredListeners = new ReferenceOpenHashSet<>();
->>>>>>> 62409b60
 
     public final ListenerChecker checker;
 
@@ -121,8 +106,8 @@
         this.logger = logger;
         this.lock = new Object();
         this.handlersByEvent = HashMultimap.create();
-        this.classLoaders = new HashMap<>();
-        this.registeredListeners = new HashSet<>();
+        this.classLoaders = new IdentityHashMap<>();
+        this.registeredListeners = new ReferenceOpenHashSet<>();
         this.checker = new ListenerChecker(ShouldFire.class);
 
         // Caffeine offers no control over the concurrency level of the
