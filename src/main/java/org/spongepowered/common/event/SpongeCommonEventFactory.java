/*
 * This file is part of Sponge, licensed under the MIT License (MIT).
 *
 * Copyright (c) SpongePowered <https://www.spongepowered.org>
 * Copyright (c) contributors
 *
 * Permission is hereby granted, free of charge, to any person obtaining a copy
 * of this software and associated documentation files (the "Software"), to deal
 * in the Software without restriction, including without limitation the rights
 * to use, copy, modify, merge, publish, distribute, sublicense, and/or sell
 * copies of the Software, and to permit persons to whom the Software is
 * furnished to do so, subject to the following conditions:
 *
 * The above copyright notice and this permission notice shall be included in
 * all copies or substantial portions of the Software.
 *
 * THE SOFTWARE IS PROVIDED "AS IS", WITHOUT WARRANTY OF ANY KIND, EXPRESS OR
 * IMPLIED, INCLUDING BUT NOT LIMITED TO THE WARRANTIES OF MERCHANTABILITY,
 * FITNESS FOR A PARTICULAR PURPOSE AND NONINFRINGEMENT. IN NO EVENT SHALL THE
 * AUTHORS OR COPYRIGHT HOLDERS BE LIABLE FOR ANY CLAIM, DAMAGES OR OTHER
 * LIABILITY, WHETHER IN AN ACTION OF CONTRACT, TORT OR OTHERWISE, ARISING FROM,
 * OUT OF OR IN CONNECTION WITH THE SOFTWARE OR THE USE OR OTHER DEALINGS IN
 * THE SOFTWARE.
 */
package org.spongepowered.common.event;

import static com.google.common.base.Preconditions.checkArgument;

import com.flowpowered.math.vector.Vector3d;
import com.google.common.collect.ImmutableList;
import com.google.common.collect.ImmutableMap;
import net.minecraft.block.Block;
import net.minecraft.block.state.IBlockState;
import net.minecraft.entity.player.EntityPlayer;
import net.minecraft.util.EnumFacing;
import net.minecraft.util.EnumHand;
import net.minecraft.util.math.BlockPos;
import net.minecraft.util.math.RayTraceResult;
import org.spongepowered.api.block.BlockSnapshot;
import org.spongepowered.api.block.BlockState;
import org.spongepowered.api.block.tileentity.TileEntity;
import org.spongepowered.api.entity.Entity;
import org.spongepowered.api.entity.EntitySnapshot;
import org.spongepowered.api.entity.living.player.User;
import org.spongepowered.api.entity.projectile.source.ProjectileSource;
import org.spongepowered.api.event.SpongeEventFactory;
import org.spongepowered.api.event.block.CollideBlockEvent;
import org.spongepowered.api.event.block.InteractBlockEvent;
import org.spongepowered.api.event.block.NotifyNeighborBlockEvent;
import org.spongepowered.api.event.cause.Cause;
import org.spongepowered.api.event.cause.NamedCause;
import org.spongepowered.api.event.cause.entity.spawn.SpawnCause;
import org.spongepowered.api.event.entity.CollideEntityEvent;
import org.spongepowered.api.util.Direction;
import org.spongepowered.api.util.Tristate;
import org.spongepowered.api.util.GuavaCollectors;
import org.spongepowered.api.world.Location;
import org.spongepowered.api.world.World;
import org.spongepowered.common.SpongeImpl;
import org.spongepowered.common.data.util.NbtDataUtil;
import org.spongepowered.common.event.tracking.CauseTracker;
import org.spongepowered.common.event.tracking.PhaseContext;
import org.spongepowered.common.event.tracking.PhaseData;
import org.spongepowered.common.interfaces.IMixinChunk;
import org.spongepowered.common.interfaces.entity.IMixinEntity;
import org.spongepowered.common.interfaces.world.IMixinWorldServer;
import org.spongepowered.common.registry.provider.DirectionFacingProvider;
import org.spongepowered.common.util.StaticMixinHelper;
import org.spongepowered.common.util.VecHelper;

import java.util.ArrayList;
import java.util.EnumSet;
import java.util.HashMap;
import java.util.List;
import java.util.Map;
import java.util.Optional;

import javax.annotation.Nullable;

public class SpongeCommonEventFactory {

    @SuppressWarnings("unchecked")
    @Nullable
    public static CollideEntityEvent callCollideEntityEvent(net.minecraft.world.World world, @Nullable net.minecraft.entity.Entity sourceEntity,
                                                            List<net.minecraft.entity.Entity> entities) {
        final Cause cause;
        if (sourceEntity != null) {
            cause = Cause.of(NamedCause.source(sourceEntity));
        } else {
            IMixinWorldServer spongeWorld = (IMixinWorldServer) world;
            CauseTracker causeTracker = spongeWorld.getCauseTracker();
            PhaseContext context = causeTracker.getStack().peekContext();

            final Optional<BlockSnapshot> currentTickingBlock = context.firstNamed(NamedCause.SOURCE, BlockSnapshot.class);
            final Optional<TileEntity> currentTickingTileEntity = context.firstNamed(NamedCause.SOURCE, TileEntity.class);
            final Optional<Entity> currentTickingEntity = context.firstNamed(NamedCause.SOURCE, Entity.class);
            if (currentTickingBlock.isPresent()) {
                cause = Cause.of(NamedCause.source(currentTickingBlock.get()));
            } else if (currentTickingTileEntity.isPresent()) {
                cause = Cause.of(NamedCause.source(currentTickingTileEntity.get()));
            } else if (currentTickingEntity.isPresent()) {
                cause = Cause.of(NamedCause.source(currentTickingEntity.get()));
            } else {
                cause = null;
            }

            if (cause == null) {
                return null;
            }
        }

        List<Entity> spEntities = (List<Entity>) (List<?>) entities;
        ImmutableList<EntitySnapshot> originalEntities = spEntities.stream().map(Entity::createSnapshot).collect(GuavaCollectors.toImmutableList());
        CollideEntityEvent event = SpongeEventFactory.createCollideEntityEvent(cause, spEntities, originalEntities, (World) world);
        SpongeImpl.postEvent(event);
        return event;
    }

    @SuppressWarnings("rawtypes")
    public static NotifyNeighborBlockEvent callNotifyNeighborEvent(World world, BlockPos pos, EnumSet notifiedSides) {
<<<<<<< HEAD
        final CauseTracker causeTracker = ((IMixinWorldServer) world).getCauseTracker();
        final PhaseData currentPhase = causeTracker.getStack().peek();
        Optional<User> playerNotifier = currentPhase.getContext().firstNamed(NamedCause.SOURCE, User.class);
        IBlockState blockstate = ((net.minecraft.world.World) world).getBlockState(pos);
=======
        BlockSnapshot snapshot = world.createSnapshot(pos.getX(), pos.getY(), pos.getZ());
>>>>>>> 7fd9b4cf
        Map<Direction, BlockState> neighbors = new HashMap<>();

        if (notifiedSides != null) {
            for (Object obj : notifiedSides) {
                EnumFacing notifiedSide = (EnumFacing) obj;
                BlockPos offset = pos.offset(notifiedSide);
                Direction direction = DirectionFacingProvider.getInstance().getKey(notifiedSide).get();
                Location<World> location = new Location<>(world, VecHelper.toVector3i(offset));
                if (location.getBlockY() >= 0 && location.getBlockY() <= 255) {
                    neighbors.put(direction, location.getBlock());
                }
            }
        }

        ImmutableMap<Direction, BlockState> originalNeighbors = ImmutableMap.copyOf(neighbors);
        // Determine cause
        Cause cause = Cause.of(NamedCause.source(snapshot));
        net.minecraft.world.World nmsWorld = (net.minecraft.world.World) world;
        IMixinChunk spongeChunk = (IMixinChunk) nmsWorld.getChunkFromBlockCoords(pos);
        if (spongeChunk != null) {
<<<<<<< HEAD
            if (playerNotifier.isPresent()) {
                cause = Cause.of(NamedCause.source(blockstate)).with(NamedCause.notifier(playerNotifier));
=======
            if (StaticMixinHelper.packetPlayer != null) {
                cause = Cause.of(NamedCause.source(snapshot)).with(NamedCause.notifier(StaticMixinHelper.packetPlayer));
>>>>>>> 7fd9b4cf
            } else {
                Optional<User> notifier = spongeChunk.getBlockNotifier(pos);
                if (notifier.isPresent()) {
                    cause = Cause.of(NamedCause.source(snapshot)).with(NamedCause.notifier(notifier.get()));
                }
            }
            Optional<User> owner = spongeChunk.getBlockOwner(pos);
            if (owner.isPresent()) {
                cause = cause.with(NamedCause.owner(owner.get()));
            }
        }

        NotifyNeighborBlockEvent event = SpongeEventFactory.createNotifyNeighborBlockEvent(cause, originalNeighbors, neighbors);
        StaticMixinHelper.processingInternalForgeEvent = true;
        SpongeImpl.postEvent(event);
        StaticMixinHelper.processingInternalForgeEvent = false;
        return event;
    }

    public static InteractBlockEvent.Secondary callInteractBlockEventSecondary(Cause cause, Optional<Vector3d> interactionPoint, BlockSnapshot targetBlock, Direction targetSide, EnumHand hand) {
        return callInteractBlockEventSecondary(cause, Tristate.UNDEFINED, Tristate.UNDEFINED, Tristate.UNDEFINED, Tristate.UNDEFINED, interactionPoint, targetBlock, targetSide, hand);
    }

    public static InteractBlockEvent.Secondary callInteractBlockEventSecondary(Cause cause, Tristate originalUseBlockResult, Tristate useBlockResult, Tristate originalUseItemResult, Tristate useItemResult, Optional<Vector3d> interactionPoint, BlockSnapshot targetBlock, Direction targetSide, EnumHand hand) {
        InteractBlockEvent.Secondary event;
        if (hand == EnumHand.MAIN_HAND) {
            event = SpongeEventFactory.createInteractBlockEventSecondaryMainHand(cause, originalUseBlockResult, useBlockResult, originalUseItemResult, useItemResult, interactionPoint, targetBlock, targetSide);
        } else {
            event = SpongeEventFactory.createInteractBlockEventSecondaryOffHand(cause, originalUseBlockResult, useBlockResult, originalUseItemResult, useItemResult, interactionPoint, targetBlock, targetSide);
        }
        SpongeImpl.postEvent(event);
        return event;
    }

    public static boolean handleCollideBlockEvent(Block block, net.minecraft.world.World world, BlockPos pos, IBlockState state, net.minecraft.entity.Entity entity, Direction direction) {
        Cause cause = Cause.of(NamedCause.of(NamedCause.PHYSICAL, entity));
        if (!(entity instanceof EntityPlayer)) {
            IMixinEntity spongeEntity = (IMixinEntity) entity;
            Optional<User> user = spongeEntity.getTrackedPlayer(NbtDataUtil.SPONGE_ENTITY_CREATOR);
            if (user.isPresent()) {
                cause = cause.with(NamedCause.owner(user.get()));
            }
        }

        // TODO: Add target side support
        CollideBlockEvent event = SpongeEventFactory.createCollideBlockEvent(cause, (BlockState) state, new Location<World>((World) world, VecHelper.toVector3d(pos)), direction);
        return SpongeImpl.postEvent(event);
    }

    public static boolean handleCollideImpactEvent(net.minecraft.entity.Entity projectile, @Nullable ProjectileSource projectileSource,
            RayTraceResult movingObjectPosition) {
        RayTraceResult.Type movingObjectType = movingObjectPosition.typeOfHit;
        Cause cause = Cause.source(projectile).named("ProjectileSource", projectileSource == null ? ProjectileSource.UNKNOWN : projectileSource).build();
        IMixinEntity spongeEntity = (IMixinEntity) projectile;
        Optional<User> owner = spongeEntity.getTrackedPlayer(NbtDataUtil.SPONGE_ENTITY_CREATOR);
        if (owner.isPresent() && !cause.containsNamed(NamedCause.OWNER)) {
            cause = cause.with(NamedCause.of(NamedCause.OWNER, owner.get()));
        }

        Location<World> impactPoint = new Location<>((World) projectile.worldObj, VecHelper.toVector3d(movingObjectPosition.hitVec));

        if (movingObjectType == RayTraceResult.Type.BLOCK) {
            BlockSnapshot targetBlock = ((World) projectile.worldObj).createSnapshot(VecHelper.toVector3i(movingObjectPosition.getBlockPos()));
            Direction side = Direction.NONE;
            if (movingObjectPosition.sideHit != null) {
                side = DirectionFacingProvider.getInstance().getKey(movingObjectPosition.sideHit).get();
            }

            CollideBlockEvent.Impact event = SpongeEventFactory.createCollideBlockEventImpact(cause, impactPoint, targetBlock.getState(),
                    targetBlock.getLocation().get(), side);
            return SpongeImpl.postEvent(event);
        } else if (movingObjectPosition.entityHit != null) { // entity
            ImmutableList.Builder<EntitySnapshot> entityBuilder = new ImmutableList.Builder<>();
            ArrayList<Entity> entityList = new ArrayList<>();
            entityList.add((Entity) movingObjectPosition.entityHit);
            entityBuilder.add(((Entity) movingObjectPosition.entityHit).createSnapshot());
            CollideEntityEvent.Impact event = SpongeEventFactory.createCollideEntityEventImpact(cause, entityList, entityBuilder.build(), impactPoint,
                    (World) projectile.worldObj);
            return SpongeImpl.postEvent(event);
        }

        return false;
    }


    public static void checkSpawnEvent(Entity entity, Cause cause) {
        checkArgument(cause.root() instanceof SpawnCause, "The cause does not have a SpawnCause! It has instead: {}", cause.root().toString());
        checkArgument(cause.containsNamed(NamedCause.SOURCE), "The cause does not have a \"Source\" named object!");
        checkArgument(cause.get(NamedCause.SOURCE, SpawnCause.class).isPresent(), "The SpawnCause is not the \"Source\" of the cause!");

    }

}<|MERGE_RESOLUTION|>--- conflicted
+++ resolved
@@ -118,14 +118,10 @@
 
     @SuppressWarnings("rawtypes")
     public static NotifyNeighborBlockEvent callNotifyNeighborEvent(World world, BlockPos pos, EnumSet notifiedSides) {
-<<<<<<< HEAD
         final CauseTracker causeTracker = ((IMixinWorldServer) world).getCauseTracker();
         final PhaseData currentPhase = causeTracker.getStack().peek();
         Optional<User> playerNotifier = currentPhase.getContext().firstNamed(NamedCause.SOURCE, User.class);
-        IBlockState blockstate = ((net.minecraft.world.World) world).getBlockState(pos);
-=======
         BlockSnapshot snapshot = world.createSnapshot(pos.getX(), pos.getY(), pos.getZ());
->>>>>>> 7fd9b4cf
         Map<Direction, BlockState> neighbors = new HashMap<>();
 
         if (notifiedSides != null) {
@@ -146,13 +142,8 @@
         net.minecraft.world.World nmsWorld = (net.minecraft.world.World) world;
         IMixinChunk spongeChunk = (IMixinChunk) nmsWorld.getChunkFromBlockCoords(pos);
         if (spongeChunk != null) {
-<<<<<<< HEAD
             if (playerNotifier.isPresent()) {
-                cause = Cause.of(NamedCause.source(blockstate)).with(NamedCause.notifier(playerNotifier));
-=======
-            if (StaticMixinHelper.packetPlayer != null) {
-                cause = Cause.of(NamedCause.source(snapshot)).with(NamedCause.notifier(StaticMixinHelper.packetPlayer));
->>>>>>> 7fd9b4cf
+                cause = Cause.of(NamedCause.source(snapshot)).with(NamedCause.notifier(playerNotifier.get()));
             } else {
                 Optional<User> notifier = spongeChunk.getBlockNotifier(pos);
                 if (notifier.isPresent()) {
