--- conflicted
+++ resolved
@@ -32,28 +32,10 @@
 import net.kyori.adventure.sound.Sound;
 import net.kyori.adventure.text.Component;
 import net.minecraft.block.Block;
-<<<<<<< HEAD
 import net.minecraft.entity.LivingEntity;
 import net.minecraft.entity.item.ItemEntity;
 import net.minecraft.entity.player.PlayerEntity;
 import net.minecraft.entity.player.ServerPlayerEntity;
-=======
-import net.minecraft.block.BlockDirectional;
-import net.minecraft.block.BlockJukebox;
-import net.minecraft.block.state.BlockPistonStructureHelper;
-import net.minecraft.block.state.IBlockState;
-import net.minecraft.enchantment.EnchantmentData;
-import net.minecraft.entity.EntityLivingBase;
-import net.minecraft.entity.item.EntityItem;
-import net.minecraft.entity.passive.AbstractHorse;
-import net.minecraft.entity.player.EntityPlayer;
-import net.minecraft.entity.player.EntityPlayerMP;
-import net.minecraft.inventory.Container;
-import net.minecraft.inventory.ContainerEnchantment;
-import net.minecraft.inventory.ContainerPlayer;
-import net.minecraft.inventory.ContainerRepair;
-import net.minecraft.inventory.ContainerWorkbench;
->>>>>>> 62409b60
 import net.minecraft.inventory.IInventory;
 import net.minecraft.inventory.container.Container;
 import net.minecraft.inventory.container.INamedContainerProvider;
@@ -94,12 +76,7 @@
 import org.spongepowered.api.entity.living.Living;
 import org.spongepowered.api.entity.living.player.Player;
 import org.spongepowered.api.entity.living.player.User;
-<<<<<<< HEAD
 import org.spongepowered.api.event.Cause;
-=======
-import org.spongepowered.api.entity.projectile.Projectile;
-import org.spongepowered.api.entity.projectile.source.ProjectileSource;
->>>>>>> 62409b60
 import org.spongepowered.api.event.CauseStackManager;
 import org.spongepowered.api.event.EventContext;
 import org.spongepowered.api.event.EventContextKeys;
@@ -119,19 +96,11 @@
 import org.spongepowered.api.event.entity.SpawnEntityEvent;
 import org.spongepowered.api.event.entity.ai.SetAITargetEvent;
 import org.spongepowered.api.event.entity.explosive.DetonateExplosiveEvent;
-<<<<<<< HEAD
-=======
-import org.spongepowered.api.event.entity.projectile.LaunchProjectileEvent;
-import org.spongepowered.api.event.item.inventory.ChangeInventoryEvent;
-import org.spongepowered.api.event.item.inventory.ClickInventoryEvent;
-import org.spongepowered.api.event.item.inventory.CraftItemEvent;
->>>>>>> 62409b60
 import org.spongepowered.api.event.item.inventory.DropItemEvent;
 import org.spongepowered.api.event.item.inventory.InteractItemEvent;
 import org.spongepowered.api.event.item.inventory.container.InteractContainerEvent;
 import org.spongepowered.api.event.sound.PlaySoundEvent;
 import org.spongepowered.api.item.inventory.ItemStackSnapshot;
-import org.spongepowered.api.profile.GameProfile;
 import org.spongepowered.api.projectile.source.ProjectileSource;
 import org.spongepowered.api.util.Direction;
 import org.spongepowered.api.util.Tristate;
@@ -156,7 +125,6 @@
 import org.spongepowered.common.bridge.world.WorldBridge;
 import org.spongepowered.common.bridge.world.chunk.ActiveChunkReferantBridge;
 import org.spongepowered.common.bridge.world.chunk.ChunkBridge;
-import org.spongepowered.common.bridge.world.chunk.ChunkProviderBridge;
 import org.spongepowered.common.entity.EntityUtil;
 import org.spongepowered.common.entity.PlayerTracker;
 import org.spongepowered.common.entity.projectile.UnknownProjectileSource;
@@ -168,11 +136,8 @@
 import org.spongepowered.common.item.util.ItemStackUtil;
 import org.spongepowered.common.registry.provider.DirectionFacingProvider;
 import org.spongepowered.common.util.Constants;
-<<<<<<< HEAD
 import org.spongepowered.common.util.PrettyPrinter;
-=======
 import org.spongepowered.common.util.SpongeHooks;
->>>>>>> 62409b60
 import org.spongepowered.common.util.VecHelper;
 import org.spongepowered.common.world.SpongeLocatableBlockBuilder;
 import org.spongepowered.math.vector.Vector3d;
@@ -184,7 +149,6 @@
 import java.util.Collections;
 import java.util.EnumMap;
 import java.util.EnumSet;
-import java.util.HashMap;
 import java.util.List;
 import java.util.Map;
 import java.util.Optional;
@@ -293,28 +257,9 @@
     public static boolean callSpawnEntity(final List<Entity> entities, final PhaseContext<?> context) {
         PhaseTracker.getCauseStackManager().getCurrentContext().require(EventContextKeys.SPAWN_TYPE);
         try {
-<<<<<<< HEAD
             final SpawnEntityEvent event = SpongeEventFactory.createSpawnEntityEvent(PhaseTracker.getCauseStackManager().getCurrentCause(), entities);
             SpongeCommon.postEvent(event);
             return !event.isCancelled() && EntityUtil.processEntitySpawnsFromEvent(context, event);
-=======
-            final SpawnEntityEvent event = SpongeEventFactory.createSpawnEntityEvent(Sponge.getCauseStackManager().getCurrentCause(), entities);
-            SpongeImpl.postEvent(event);
-            if (!event.isCancelled()) {
-                for (Entity entity : event.getEntities()) {
-                    if (entity instanceof Projectile) {
-                        LaunchProjectileEvent launchProjectileEvent =
-                                SpongeEventFactory.createLaunchProjectileEvent(Sponge.getCauseStackManager().getCurrentCause(), ((Projectile) entity));
-                        SpongeImpl.postEvent(launchProjectileEvent);
-                        if (launchProjectileEvent.isCancelled()) {
-                            return false;
-                        }
-                    }
-                }
-                return EntityUtil.processEntitySpawnsFromEvent(context, event);
-            }
-            return false;
->>>>>>> 62409b60
         } catch (final Exception e) {
             final PrettyPrinter printer = new PrettyPrinter(60).add("Exception trying to create a Spawn Event").centre().hr()
                 .addWrapped(
@@ -519,26 +464,11 @@
             }
             PhaseTracker.getCauseStackManager().pushCause(locatable);
 
-<<<<<<< HEAD
-            final Map<Direction, BlockState> neighbors = new HashMap<>();
+            final Map<Direction, BlockState> neighbors = new EnumMap<>(Direction.class);
             for (final net.minecraft.util.Direction notificationSide : notifiedSides) {
                 final BlockPos offset = sourcePos.offset(notificationSide);
                 final Direction direction = DirectionFacingProvider.getInstance().getKey(notificationSide).get();
                 final net.minecraft.block.BlockState notificationState = ((ServerWorld) world).getBlockState(offset);
-=======
-            final Map<Direction, BlockState> neighbors = new EnumMap<>(Direction.class);
-            for (final EnumFacing notificationSide : notifiedSides) {
-                final BlockPos offset = sourcePos.offset(notificationSide);
-                final Direction direction = DirectionFacingProvider.getInstance().getKey(notificationSide).get();
-
-
-                if (((WorldServerBridge) world).bridge$getDenyNeighborNotificationsUnloadedChunks() &&
-                        ((ChunkProviderBridge) ((net.minecraft.world.World) world).getChunkProvider())
-                                .bridge$getLoadedChunkWithoutMarkingActive(offset.getX() >> 4, offset.getZ() >> 4) == null) {
-                    continue;
-                }
-                final IBlockState notificationState = ((WorldServer) world).getBlockState(offset);
->>>>>>> 62409b60
                 neighbors.put(direction, (BlockState) notificationState);
             }
 
@@ -714,7 +644,6 @@
         }
     }
 
-<<<<<<< HEAD
     /**
      * Performs the logic necessary to post the {@link MoveEntityEvent position event} for an {@link Entity}.
      *
@@ -723,15 +652,6 @@
     public static void callNaturalMoveEntityEvent(final net.minecraft.entity.Entity entity) {
         if (entity.removed || (!ShouldFire.MOVE_ENTITY_EVENT)) {
             return;
-=======
-    @Nullable
-    public static Event callMoveEntityEvent(final net.minecraft.entity.Entity entity,
-        final EntityTickContext context) {
-
-        // Ignore movement event if entity is dead
-        if (entity.isDead) {
-            return null;
->>>>>>> 62409b60
         }
 
         final double deltaX = entity.prevPosX - entity.getPosX();
@@ -742,45 +662,9 @@
             return;
         }
 
-<<<<<<< HEAD
         try (final CauseStackManager.StackFrame frame = PhaseTracker.getCauseStackManager().pushCauseFrame()) {
             frame.pushCause(entity);
             frame.addContext(EventContextKeys.MOVEMENT_TYPE, MovementTypes.NATURAL);
-=======
-        if (deltaChange > 1f / 256 // Micro-optimization, avoids almost negligible position movement from floating point differences.
-            || entity.rotationPitch != entity.prevRotationPitch
-            || entity.rotationYaw != entity.prevRotationYaw) {
-            try (final CauseStackManager.StackFrame frame = Sponge.getCauseStackManager().pushCauseFrame()) {
-                frame.pushCause(entity);
-                // yes we have a move event.
-                final double currentPosX = entity.posX;
-                final double currentPosY = entity.posY;
-                final double currentPosZ = entity.posZ;
-
-                final Vector3d oldPositionVector = new Vector3d(context.prevX, context.prevY, context.prevZ);
-                final Vector3d currentPositionVector = new Vector3d(currentPosX, currentPosY, currentPosZ);
-
-                final Vector3d oldRotationVector = new Vector3d(entity.prevRotationPitch, entity.prevRotationYaw, 0);
-                final Vector3d currentRotationVector = new Vector3d(entity.rotationPitch, entity.rotationYaw, 0);
-
-                final World world = spongeEntity.getWorld();
-
-                final Transform<World> oldTransform = new Transform<>(world, oldPositionVector, oldRotationVector, spongeEntity.getScale());
-                final Transform<World> newTransform = new Transform<>(world, currentPositionVector, currentRotationVector, spongeEntity.getScale());
-                Event event  = null;
-                Transform<World> eventToTransform = null;
-                if (!oldPositionVector.equals(currentPositionVector)) {
-                    if (ShouldFire.MOVE_ENTITY_EVENT_POSITION) {
-                        event = SpongeEventFactory.createMoveEntityEventPosition(frame.getCurrentCause(), oldTransform, newTransform, spongeEntity);
-                        eventToTransform = ((MoveEntityEvent) event).getToTransform();
-                    }
-                } else {
-                    if (ShouldFire.ROTATE_ENTITY_EVENT) {
-                        event = SpongeEventFactory.createRotateEntityEvent(frame.getCurrentCause(), oldTransform, newTransform, spongeEntity);
-                        eventToTransform = ((RotateEntityEvent) event).getToTransform();
-                    }
-                }
->>>>>>> 62409b60
 
             final MoveEntityEvent event = SpongeEventFactory.createMoveEntityEvent(frame.getCurrentCause(), (Entity) entity,
                     new Vector3d(entity.prevPosX, entity.prevPosY, entity.prevPosZ), new Vector3d(entity.getPosX(), entity.getPosY(), entity.getPosZ()),
@@ -1020,83 +904,8 @@
     }
 
     public static SetAITargetEvent callSetAttackTargetEvent(@Nullable final Entity target, final Agent agent) {
-<<<<<<< HEAD
         final SetAITargetEvent event = SpongeEventFactory.createSetAITargetEvent(PhaseTracker.getCauseStackManager().getCurrentCause(), agent, Optional.ofNullable(target));
         SpongeCommon.postEvent(event);
-=======
-        final SetAITargetEvent event = SpongeEventFactory.createSetAITargetEvent(Sponge.getCauseStackManager().getCurrentCause(), Optional.ofNullable(target), agent);
-        SpongeImpl.postEvent(event);
-        return event;
-    }
-
-    public static CraftItemEvent.Preview callCraftEventPre(final EntityPlayer player, final CraftingInventory inventory,
-            final SlotTransaction previewTransaction, @Nullable final CraftingRecipe recipe, final Container container, final List<SlotTransaction> transactions) {
-        final CraftItemEvent.Preview event = SpongeEventFactory
-                .createCraftItemEventPreview(Sponge.getCauseStackManager().getCurrentCause(), inventory, previewTransaction, Optional.ofNullable(recipe), ((Inventory) container), transactions);
-        SpongeImpl.postEvent(event);
-        // capture crafting grid changes for the normal inventory event that were not captured yet (e.g. NumberPress)
-        ((ContainerBridge) container).bridge$detectAndSendChanges(true);
-        // because the slot-restore intentionally wont capture inventory changes
-        PacketPhaseUtil.handleSlotRestore(player, container, new ArrayList<>(transactions), event.isCancelled());
-        if (player instanceof EntityPlayerMP) {
-            if (event.getPreview().getCustom().isPresent() || event.isCancelled() || !event.getPreview().isValid()) {
-                ItemStackSnapshot stack = event.getPreview().getFinal();
-                if (event.isCancelled() || !event.getPreview().isValid()) {
-                    stack = event.getPreview().getOriginal();
-                }
-
-                final net.minecraft.item.ItemStack mcStack = ItemStackUtil.fromSnapshotToNative(stack);
-                if (container instanceof ContainerWorkbench) {
-                    ((ContainerWorkbench) container).craftResult.setInventorySlotContents(0, mcStack);
-                } else if (container instanceof ContainerPlayer) {
-                    ((ContainerPlayer) container).craftResult.setInventorySlotContents(0, mcStack);
-                }
-                // Resend modified output
-                ((EntityPlayerMP) player).connection.sendPacket(new SPacketSetSlot(0, 0, mcStack));
-            }
-
-        }
-        return event;
-    }
-
-    public static CraftItemEvent.Craft callCraftEventPost(final EntityPlayer player, final CraftingInventory inventory, final ItemStackSnapshot result,
-           @Nullable final CraftingRecipe recipe, final Container container, final List<SlotTransaction> transactions) {
-        // Get previous cursor if captured
-        ItemStack previousCursor = ((ContainerBridge) container).bridge$getPreviousCursor();
-        if (previousCursor == null) {
-            previousCursor = player.inventory.getItemStack(); // or get the current one
-        }
-        final Transaction<ItemStackSnapshot> cursorTransaction = new Transaction<>(ItemStackUtil.snapshotOf(previousCursor), ItemStackUtil.snapshotOf(player.inventory.getItemStack()));
-        final org.spongepowered.api.item.inventory.Slot slot = inventory.getResult();
-        final CraftItemEvent.Craft event = SpongeEventFactory.createCraftItemEventCraft(Sponge.getCauseStackManager().getCurrentCause(), result, inventory,
-                        cursorTransaction, Optional.ofNullable(recipe), Optional.of(slot), ((org.spongepowered.api.item.inventory.Container) container), transactions);
-        SpongeImpl.postEvent(event);
-
-        final boolean capture = ((TrackedInventoryBridge) container).bridge$capturingInventory();
-        ((TrackedInventoryBridge) container).bridge$setCaptureInventory(false);
-        // handle slot-transactions
-        PacketPhaseUtil.handleSlotRestore(player, container, new ArrayList<>(transactions), event.isCancelled());
-        List<SlotTransaction> currentShiftCraftTransactions = ((ContainerBridge) container).bridge$getCurrentShiftCraftTransactions();
-        if (event.isCancelled() && !currentShiftCraftTransactions.isEmpty()) {
-            List<SlotTransaction> shiftTransactions = new ArrayList<>(currentShiftCraftTransactions);
-            if (!shiftTransactions.isEmpty()) {
-                Collections.reverse(shiftTransactions); // These are accumulated Transactions we need to revert in reverse order
-                PacketPhaseUtil.handleSlotRestore(player, container, shiftTransactions, event.isCancelled());
-                currentShiftCraftTransactions.clear();
-            }
-        }
-        if (event.isCancelled() || !event.getCursorTransaction().isValid() || event.getCursorTransaction().getCustom().isPresent()) {
-            // handle cursor-transaction
-            final ItemStackSnapshot newCursor = event.isCancelled() || !event.getCursorTransaction().isValid() ? event.getCursorTransaction().getOriginal() : event.getCursorTransaction().getFinal();
-            player.inventory.setItemStack(ItemStackUtil.fromSnapshotToNative(newCursor));
-            if (player instanceof EntityPlayerMP) {
-                ((EntityPlayerMP) player).connection.sendPacket(new SPacketSetSlot(-1, -1, player.inventory.getItemStack()));
-            }
-        }
-
-        transactions.clear();
-        ((TrackedInventoryBridge) container).bridge$setCaptureInventory(capture);
->>>>>>> 62409b60
         return event;
     }
 
