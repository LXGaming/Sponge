--- conflicted
+++ resolved
@@ -173,13 +173,9 @@
         final Cause.Builder builder = Cause.source(snapshot);
         final IMixinChunk mixinChunk = (IMixinChunk) causeTracker.getMinecraftWorld().getChunkFromBlockCoords(pos);
 
-<<<<<<< HEAD
         peek.getState().getPhase().populateCauseForNotifyNeighborEvent(peek.getState(), context, builder, causeTracker, mixinChunk, pos);
 
         NotifyNeighborBlockEvent event = SpongeEventFactory.createNotifyNeighborBlockEvent(builder.build(), originalNeighbors, neighbors);
-=======
-        NotifyNeighborBlockEvent event = SpongeEventFactory.createNotifyNeighborBlockEvent(notifyCause != null ? notifyCause : parentCause, originalNeighbors, neighbors);
->>>>>>> d5cdee3b
         StaticMixinHelper.processingInternalForgeEvent = true;
         SpongeImpl.postEvent(event);
         StaticMixinHelper.processingInternalForgeEvent = false;
@@ -374,19 +370,15 @@
         return handleDisplaceEntityTeleportEvent(entityIn, fromTransform, toTransform, false);
     }
 
-<<<<<<< HEAD
     public static MoveEntityEvent.Position.Teleport handleDisplaceEntityTeleportEvent(net.minecraft.entity.Entity entityIn, Transform<World> fromTransform, Transform<World> toTransform, boolean apiCall) {
-        IMixinWorldServer spongeWorld = (IMixinWorldServer) entityIn.worldObj;
-=======
-    public static DisplaceEntityEvent.Teleport handleDisplaceEntityTeleportEvent(net.minecraft.entity.Entity entityIn, Transform<World> fromTransform, Transform<World> toTransform, boolean apiCall) {
         // Don't allow non-player entities to load chunks
-        if (!(entityIn instanceof EntityPlayerMP) && !((net.minecraft.world.World) toTransform.getExtent()).isChunkLoaded((int) toTransform.getPosition().getX() >> 4, (int) toTransform.getPosition().getZ() >> 4, false)) {
+        if (!(entityIn instanceof EntityPlayerMP) && !((WorldServer) toTransform.getExtent()).getChunkProvider().chunkExists((int) toTransform.getPosition().getX() >> 4, (int) toTransform.getPosition().getZ() >> 4)) {
+            entityIn.isDead = true;
             return null;
         }
->>>>>>> d5cdee3b
 
         // Use origin world to get correct cause
-        IMixinWorld spongeWorld = (IMixinWorld) fromTransform.getExtent();
+        IMixinWorldServer spongeWorld = (IMixinWorldServer) fromTransform.getExtent();
         final CauseTracker causeTracker = spongeWorld.getCauseTracker();
         Cause teleportCause = null;
 //        Cause currentCause = causeTracker.getCurrentCause();
@@ -461,16 +453,12 @@
         Transform<World> portalExitTransform = spongeEntity.getTransform().setExtent((World) toWorld);
         if (entityIn instanceof EntityPlayerMP) {
             // disable packets from being sent to clients to avoid syncing issues, this is re-enabled before the event
-<<<<<<< HEAD
             ((IMixinNetHandlerPlayServer) ((EntityPlayerMP) entityIn).connection).setAllowClientLocationUpdate(false);
-=======
-            ((IMixinNetHandlerPlayServer) ((EntityPlayerMP) entityIn).playerNetServerHandler).setAllowClientLocationUpdate(false);
         } else {
             // Don't allow non-player entities to load chunks
-            if (!(entityIn instanceof EntityPlayerMP) && !toWorld.isChunkLoaded((int) portalExitTransform.getPosition().getX() >> 4, (int) portalExitTransform.getPosition().getZ() >> 4, false)) {
+            if (!(entityIn instanceof EntityPlayerMP) && !toWorld.getChunkProvider().chunkExists((int) portalExitTransform.getPosition().getX() >> 4, (int) portalExitTransform.getPosition().getZ() >> 4)) {
                 return null;
             }
->>>>>>> d5cdee3b
         }
 
         Cause teleportCause = Cause.of(NamedCause.source(PortalTeleportCause.builder().agent((PortalAgent) teleporter).type(TeleportTypes.PORTAL).build()));
@@ -489,13 +477,7 @@
             teleporter.placeInPortal(entityIn, entityIn.rotationYaw);
             fromWorld.theProfiler.endSection();
         }
-<<<<<<< HEAD
-        Transform<World> portalExitTransform = spongeEntity.getTransform().setExtent((World) toWorld);
         MoveEntityEvent.Position.Teleport.Portal event = SpongeEventFactory.createMoveEntityEventPositionTeleportPortal(teleportCause, fromTransform, portalExitTransform, (PortalAgent) teleporter, spongeEntity, true);
-=======
-
-        DisplaceEntityEvent.Teleport.Portal event = SpongeEventFactory.createDisplaceEntityEventTeleportPortal(teleportCause, fromTransform, portalExitTransform, (PortalAgent) teleporter, spongeEntity, true);
->>>>>>> d5cdee3b
         SpongeImpl.postEvent(event);
         if (entityIn instanceof EntityPlayerMP) {
             ((IMixinNetHandlerPlayServer) ((EntityPlayerMP) entityIn).connection).setAllowClientLocationUpdate(true);
