--- conflicted
+++ resolved
@@ -393,41 +393,20 @@
             };
             NBTTagList nbttaglist = heldItem.getEnchantmentTagList();
 
-<<<<<<< HEAD
             for (int i = 0; i < nbttaglist.tagCount(); ++i) {
                 int j = nbttaglist.getCompoundTagAt(i).getShort("id");
                 int enchantmentLevel = nbttaglist.getCompoundTagAt(i).getShort("lvl");
 
-                final Enchantment enchantment = Enchantment.getEnchantmentByID(j);
-                if (enchantment != null) {
-                    final DamageModifier enchantmentModifier = DamageModifier.builder()
-                            .type(DamageModifierTypes.WEAPON_ENCHANTMENT)
-                            .cause(Cause.builder()
-                                    .named("Weapon", supplier.get())
-                                    .named("Enchantment", enchantment)
-                                    .build())
-                            .build();
-                    DoubleUnaryOperator enchantmentFunction = (damage) ->
-                            (double) enchantment.calcDamageByCreature(enchantmentLevel, creatureAttribute) * attackStrength;
-                    damageModifierFunctions.add(new DamageFunction(enchantmentModifier, enchantmentFunction));
-=======
-            if (nbttaglist != null) {
-                for (int i = 0; i < nbttaglist.tagCount(); ++i) {
-                    int j = nbttaglist.getCompoundTagAt(i).getShort("id");
-                    int enchantmentLevel = nbttaglist.getCompoundTagAt(i).getShort("lvl");
-
                     final Enchantment enchantment = Enchantment.getEnchantmentByID(j);
                     if (enchantment != null) {
-                        // TODO: direct cause creation: bad bad bad
                         final DamageModifier enchantmentModifier = DamageModifier.builder()
-                                .type(DamageModifierTypes.WEAPON_ENCHANTMENT)
-                                .cause(Cause.of(EventContext.empty(), supplier.get(), enchantment))
-                                .build();
+                            .type(DamageModifierTypes.WEAPON_ENCHANTMENT)
+                            .cause(Cause.of(EventContext.empty(), supplier.get(), enchantment))
+                            .build();
                         DoubleUnaryOperator enchantmentFunction = (damage) ->
                                 (double) enchantment.calcDamageByCreature(enchantmentLevel, creatureAttribute) * attackStrength;
                         damageModifierFunctions.add(new DamageFunction(enchantmentModifier, enchantmentFunction));
-                    }
->>>>>>> 4b0801cc
+
                 }
             }
         }
