--- conflicted
+++ resolved
@@ -35,11 +35,8 @@
 import com.google.gson.JsonObject;
 import net.minecraft.block.Block;
 import ninja.leaping.configurate.ConfigurationNode;
-<<<<<<< HEAD
+import org.spongepowered.api.Platform;
 import org.spongepowered.api.Sponge;
-=======
-import org.spongepowered.api.Platform;
->>>>>>> f636083b
 import org.spongepowered.api.block.BlockType;
 import org.spongepowered.api.command.CommandSource;
 import org.spongepowered.api.command.source.ConsoleSource;
@@ -94,13 +91,8 @@
         Platform platform = SpongeImpl.getGame().getPlatform();
         JsonObjectBuilder builder = JSONUtil.objectBuilder()
                 // Get some basic system details about the server
-<<<<<<< HEAD
-                .add("version", Sponge.getPlatform().getImplementation().getVersion())
-                .add("maxplayers", Sponge.getServer().getMaxPlayers())
-=======
                 .add("version", platform.getImplementation().getVersion().orElse(platform.getMinecraftVersion().getName() + "-DEV"))
                 .add("maxplayers", SpongeImpl.getGame().getServer().getMaxPlayers())
->>>>>>> f636083b
                 .add("start", TimingsManager.timingStart / 1000)
                 .add("end", System.currentTimeMillis() / 1000)
                 .add("sampletime", (System.currentTimeMillis() - TimingsManager.timingStart) / 1000);
